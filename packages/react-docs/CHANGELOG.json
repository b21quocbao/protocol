--- conflicted
+++ resolved
@@ -1,17 +1,19 @@
 [
     {
-<<<<<<< HEAD
-        "version": "0.0.16",
+        "version": "0.0.17",
         "changes": [
             {
-                "note": "Nest MD files under versions so that you can update them for future versions"
-=======
+                "note": "Nest MD files under versions so that you can update them for future versions",
+                "pr": 844
+            }
+        ]
+    },
+    {
         "timestamp": 1531919263,
         "version": "0.0.16",
         "changes": [
             {
                 "note": "Dependencies updated"
->>>>>>> 3de88d53
             }
         ]
     },
