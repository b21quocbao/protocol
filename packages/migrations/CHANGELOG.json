[
    {
<<<<<<< HEAD
        "version": "6.6.0",
        "changes": [
            {
                "note": "Update `BridgeAdapter` deployment",
                "pr": 104
=======
        "version": "6.5.11",
        "changes": [
            {
                "note": "Set BOTH networkId and chainId to 1337 in dockerfile",
                "pr": 118
            }
        ]
    },
    {
        "timestamp": 1610510890,
        "version": "6.5.10",
        "changes": [
            {
                "note": "Dependencies updated"
>>>>>>> 8fd7c1b3
            }
        ]
    },
    {
        "timestamp": 1609802516,
        "version": "6.5.9",
        "changes": [
            {
                "note": "Dependencies updated"
            }
        ]
    },
    {
        "timestamp": 1608692071,
        "version": "6.5.8",
        "changes": [
            {
                "note": "Dependencies updated"
            }
        ]
    },
    {
        "timestamp": 1608245516,
        "version": "6.5.7",
        "changes": [
            {
                "note": "Dependencies updated"
            }
        ]
    },
    {
        "timestamp": 1608149382,
        "version": "6.5.6",
        "changes": [
            {
                "note": "Dependencies updated"
            }
        ]
    },
    {
        "timestamp": 1608105788,
        "version": "6.5.5",
        "changes": [
            {
                "note": "Dependencies updated"
            }
        ]
    },
    {
        "timestamp": 1607485227,
        "version": "6.5.4",
        "changes": [
            {
                "note": "Dependencies updated"
            }
        ]
    },
    {
        "timestamp": 1607381756,
        "version": "6.5.3",
        "changes": [
            {
                "note": "Dependencies updated"
            }
        ]
    },
    {
        "timestamp": 1606961263,
        "version": "6.5.2",
        "changes": [
            {
                "note": "Dependencies updated"
            }
        ]
    },
    {
        "timestamp": 1605763885,
        "version": "6.5.1",
        "changes": [
            {
                "note": "Dependencies updated"
            }
        ]
    },
    {
        "version": "6.5.0",
        "changes": [
            {
                "note": "Add `exchangeProxyLiquidityProviderSandbox` address",
                "pr": 16
            }
        ],
        "timestamp": 1605302002
    },
    {
        "timestamp": 1604385937,
        "version": "6.4.7",
        "changes": [
            {
                "note": "Dependencies updated"
            }
        ]
    },
    {
        "timestamp": 1604376968,
        "version": "6.4.6",
        "changes": [
            {
                "note": "Dependencies updated"
            }
        ]
    },
    {
        "timestamp": 1604355662,
        "version": "6.4.5",
        "changes": [
            {
                "note": "Dependencies updated"
            }
        ]
    },
    {
        "timestamp": 1603851023,
        "version": "6.4.4",
        "changes": [
            {
                "note": "Dependencies updated"
            }
        ]
    },
    {
        "timestamp": 1603833198,
        "version": "6.4.3",
        "changes": [
            {
                "note": "Dependencies updated"
            }
        ]
    },
    {
        "timestamp": 1603487270,
        "version": "6.4.2",
        "changes": [
            {
                "note": "Dependencies updated"
            }
        ]
    },
    {
        "version": "6.4.1",
        "changes": [
            {
                "note": "Change test protocol fee to 70000.",
                "pr": 2637
            },
            {
                "note": "Refactor `migration.ts` a little",
                "pr": 2656
            },
            {
                "note": "Add bancorBridge to addresses",
                "pr": 2650
            },
            {
                "note": "Update EP migration.",
                "pr": 2657
            },
            {
                "note": "Add mooniswap addresses to `BridgeAdapter` deployment",
                "pr": 2692
            },
            {
                "note": "Reorder transformer deployments",
                "pr": 2693
            }
        ],
        "timestamp": 1603265572
    },
    {
        "version": "6.4.0",
        "changes": [
            {
                "note": "Add Exchange Proxy migration.",
                "pr": 2612
            },
            {
                "note": "Add affiliate fee transformer migration and flash wallet address",
                "pr": 2622
            },
            {
                "note": "Add BalancerBridge to returned object in `migration.ts`",
                "pr": 2613
            }
        ],
        "timestamp": 1594788383
    },
    {
        "version": "6.3.0",
        "changes": [
            {
                "note": "Add `dexForwarderBridge` to migration output",
                "pr": 2525
            },
            {
                "note": "Add `ERC20BridgeSampler` deployment",
                "pr": 2541
            },
            {
                "note": "Added `UniswapV2Bridge` address on Mainnet",
                "pr": 2599
            },
            {
                "note": "Return empty Exchange Proxy addresses",
                "pr": 2591
            }
        ],
        "timestamp": 1592969527
    },
    {
        "timestamp": 1583220306,
        "version": "6.2.4",
        "changes": [
            {
                "note": "Dependencies updated"
            }
        ]
    },
    {
        "timestamp": 1582837861,
        "version": "6.2.3",
        "changes": [
            {
                "note": "Dependencies updated"
            }
        ]
    },
    {
        "timestamp": 1582677073,
        "version": "6.2.2",
        "changes": [
            {
                "note": "Dependencies updated"
            }
        ]
    },
    {
        "timestamp": 1582623685,
        "version": "6.2.1",
        "changes": [
            {
                "note": "Dependencies updated"
            }
        ]
    },
    {
        "version": "6.2.0",
        "changes": [
            {
                "note": "Added `CurveBridge` address (null)",
                "pr": 2483
            }
        ],
        "timestamp": 1581748629
    },
    {
        "version": "6.1.0",
        "changes": [
            {
                "note": "Update `DevUtils` deployment",
                "pr": 2456
            },
            {
                "note": "Remove `LibTransactionDecoder` deployment",
                "pr": 2456
            },
            {
                "note": "Use contract package artifacts in ganache migrations",
                "pr": 2456
            },
            {
                "note": "Update deployment for new DevUtils",
                "pr": 2466
            }
        ],
        "timestamp": 1581204851
    },
    {
        "timestamp": 1580988106,
        "version": "6.0.2",
        "changes": [
            {
                "note": "Dependencies updated"
            }
        ]
    },
    {
        "timestamp": 1580811564,
        "version": "6.0.1",
        "changes": [
            {
                "note": "Dependencies updated"
            }
        ]
    },
    {
        "version": "6.0.0",
        "changes": [
            {
                "note": "Update Forwarder deployment",
                "pr": 2432
            }
        ],
        "timestamp": 1579682890
    },
    {
        "version": "5.1.0",
        "changes": [
            {
                "note": "Added DydxBridge Contract to ContractAddresses",
                "pr": 2401
            },
            {
                "note": "Changed docker image command to overwrite any existing snapshot when unzipping the image downloaded from S3.",
                "pr": 2420
            }
        ],
        "timestamp": 1578272714
    },
    {
        "timestamp": 1576540892,
        "version": "5.0.2",
        "changes": [
            {
                "note": "Dependencies updated"
            }
        ]
    },
    {
        "timestamp": 1575931811,
        "version": "5.0.1",
        "changes": [
            {
                "note": "Dependencies updated"
            }
        ]
    },
    {
        "version": "5.0.0",
        "changes": [
            {
                "note": "Deploy Forwarder after Exchange is configured as Staking Proxy is queried",
                "pr": 2368
            },
            {
                "note": "Subsequent contract addresses after the Forwarder are now modified",
                "pr": 2368
            },
            {
                "note": "Update Exchange, DevUtils, Coordinator, and Forwarder addresses on all networks",
                "pr": 2349
            },
            {
                "note": "Update StakingProxy, Staking, and ZrxVault addresses on mainnet",
                "pr": 2349
            },
            {
                "note": "Add UniswapBridge and Eth2DaiBridge addresses to schema, add mainnet addresses",
                "pr": 2349
            },
            {
                "note": "Deploy Forwarder AFTER staking is hooked up",
                "pr": 2350
            },
            {
                "note": "Migrations script no longer deploys DutchAuction since it is not yet upgraded for V3 of the protocol",
                "pr": 2324
            },
            {
                "note": "Added `Staking` and `ERC20BridgeProxy` contracts",
                "pr": 2323
            },
            {
                "note": "Update all contract deployments to pass the actual chain ID (rather than the network ID) via the newly modified @0x/utils/provider_utils",
                "pr": 2270
            },
            {
                "note": "All references to network ID have been removed, and references to chain ID have been introduced instead",
                "pr": 2313
            },
            {
                "note": "Update Coordinator and Exchange deployments to pass `chainId`",
                "pr": 1742
            }
        ],
        "timestamp": 1575296764
    },
    {
        "version": "4.4.0-beta.4",
        "changes": [
            {
                "note": "Deploy Forwarder after Exchange is configured as Staking Proxy is queried",
                "pr": 2368
            },
            {
                "note": "Subsequent contract addresses after the Forwarder are now modified",
                "pr": 2368
            }
        ],
        "timestamp": 1575290197
    },
    {
        "version": "4.4.0-beta.3",
        "changes": [
            {
                "note": "Update Exchange, DevUtils, Coordinator, and Forwarder addresses on all networks",
                "pr": 2349
            },
            {
                "note": "Update StakingProxy, Staking, and ZrxVault addresses on mainnet",
                "pr": 2349
            },
            {
                "note": "Add UniswapBridge and Eth2DaiBridge addresses to schema, add mainnet addresses",
                "pr": 2349
            },
            {
                "note": "Deploy Forwarder AFTER staking is hooked up",
                "pr": 2350
            }
        ],
        "timestamp": 1574238768
    },
    {
        "version": "4.4.0-beta.2",
        "changes": [
            {
                "note": "Migrations script no longer deploys DutchAuction since it is not yet upgraded for V3 of the protocol",
                "pr": 2324
            },
            {
                "note": "Added `Staking` and `ERC20BridgeProxy` contracts",
                "pr": 2323
            }
        ],
        "timestamp": 1574030254
    },
    {
        "version": "4.4.0-beta.1",
        "changes": [
            {
                "note": "Update all contract deployments to pass the actual chain ID (rather than the network ID) via the newly modified @0x/utils/provider_utils",
                "pr": 2270
            },
            {
                "note": "All references to network ID have been removed, and references to chain ID have been introduced instead",
                "pr": 2313
            }
        ],
        "timestamp": 1573159180
    },
    {
        "version": "4.4.0-beta.0",
        "changes": [
            {
                "note": "Update Coordinator and Exchange deployments to pass `chainId`",
                "pr": 1742
            }
        ],
        "timestamp": 1570135330
    },
    {
        "version": "4.3.2",
        "changes": [
            {
                "note": "Removed dependency on @0x/order-utils",
                "pr": 2096
            }
        ],
        "timestamp": 1568744790
    },
    {
        "timestamp": 1567521715,
        "version": "4.3.1",
        "changes": [
            {
                "note": "Dependencies updated"
            }
        ]
    },
    {
        "version": "4.3.0",
        "changes": [
            {
                "note": "Added DevUtils to migration script",
                "pr": 2060
            }
        ],
        "timestamp": 1566446343
    },
    {
        "version": "4.2.0",
        "changes": [
            {
                "note": "Added StaticCallAssetProxy and ERC1155AssetProxy",
                "pr": 2021
            }
        ],
        "timestamp": 1565296576
    },
    {
        "version": "4.1.11",
        "changes": [
            {
                "note": "Updated calls to <contract wrapper>.deploy0xArtifactAsync to include log decode dependencies.",
                "pr": 1995
            }
        ],
        "timestamp": 1564604963
    },
    {
        "timestamp": 1563957393,
        "version": "4.1.10",
        "changes": [
            {
                "note": "Dependencies updated"
            }
        ]
    },
    {
        "timestamp": 1563193019,
        "version": "4.1.9",
        "changes": [
            {
                "note": "Dependencies updated"
            }
        ]
    },
    {
        "timestamp": 1563047529,
        "version": "4.1.8",
        "changes": [
            {
                "note": "Dependencies updated"
            }
        ]
    },
    {
        "timestamp": 1563006338,
        "version": "4.1.7",
        "changes": [
            {
                "note": "Dependencies updated"
            }
        ]
    },
    {
        "timestamp": 1558712885,
        "version": "4.1.6",
        "changes": [
            {
                "note": "Dependencies updated"
            }
        ]
    },
    {
        "timestamp": 1557961111,
        "version": "4.1.5",
        "changes": [
            {
                "note": "Dependencies updated"
            }
        ]
    },
    {
        "version": "4.1.4",
        "changes": [
            {
                "note": "Add --pk flag to accept private key when migrating",
                "pr": 1811
            }
        ],
        "timestamp": 1557799313
    },
    {
        "timestamp": 1557507213,
        "version": "4.1.2",
        "changes": [
            {
                "note": "Dependencies updated"
            }
        ]
    },
    {
        "version": "4.1.1",
        "changes": [
            {
                "note": "Dependencies updated"
            }
        ],
        "timestamp": 1554997931
    },
    {
        "version": "4.1.0",
        "changes": [
            {
                "note": "Add deployment of `Coordinator` and `CoordinatorRegistry` contracts to migration script",
                "pr": 1689
            },
            {
                "note": "Added `startProviderEngine` to `providerUtils`. Preventing excess block polling",
                "pr": 1695
            }
        ],
        "timestamp": 1553183790
    },
    {
        "timestamp": 1553091633,
        "version": "4.0.4",
        "changes": [
            {
                "note": "Dependencies updated"
            }
        ]
    },
    {
        "timestamp": 1551479279,
        "version": "4.0.3",
        "changes": [
            {
                "note": "Dependencies updated"
            }
        ]
    },
    {
        "timestamp": 1551299797,
        "version": "4.0.2",
        "changes": [
            {
                "note": "Dependencies updated"
            }
        ]
    },
    {
        "timestamp": 1551220833,
        "version": "4.0.1",
        "changes": [
            {
                "note": "Dependencies updated"
            }
        ]
    },
    {
        "version": "4.0.0",
        "changes": [
            {
                "note": "Replace Provider param interface with Web3ProviderEngine",
                "pr": 1627
            }
        ],
        "timestamp": 1551130135
    },
    {
        "timestamp": 1549733923,
        "version": "3.0.4",
        "changes": [
            {
                "note": "Dependencies updated"
            }
        ]
    },
    {
        "version": "3.0.3",
        "changes": [
            {
                "note": "Dependencies updated"
            }
        ],
        "timestamp": 1549547375
    },
    {
        "timestamp": 1549504360,
        "version": "3.0.2",
        "changes": [
            {
                "note": "Dependencies updated"
            }
        ]
    },
    {
        "timestamp": 1549452781,
        "version": "3.0.1",
        "changes": [
            {
                "note": "Dependencies updated"
            }
        ]
    },
    {
        "version": "3.0.0",
        "changes": [
            {
                "note": "Upgrade the bignumber.js to v8.0.2",
                "pr": 1517
            },
            {
                "note": "Removed `owner` in Migrations",
                "pr": 1533
            },
            {
                "note": "`txDefaults` parameter now requires the `from` field",
                "pr": 1533
            },
            {
                "note": "Convert `from` to lower case when passed in via cli",
                "pr": 1533
            }
        ],
        "timestamp": 1549373905
    },
    {
        "version": "2.4.0",
        "changes": [
            {
                "note": "Added migrations for `MultiAssetProxy` contract",
                "pr": 1503
            }
        ],
        "timestamp": 1547561734
    },
    {
        "timestamp": 1547225310,
        "version": "2.3.1",
        "changes": [
            {
                "note": "Dependencies updated"
            }
        ]
    },
    {
        "version": "2.3.0",
        "changes": [
            {
                "note": "Added migrations for Dutch Auction contract",
                "pr": 1465
            }
        ],
        "timestamp": 1547040760
    },
    {
        "version": "2.2.2",
        "changes": [
            {
                "note": "Dependencies updated"
            }
        ],
        "timestamp": 1544739608
    },
    {
        "version": "2.2.1",
        "changes": [
            {
                "note": "Dependencies updated"
            }
        ],
        "timestamp": 1544570656
    },
    {
        "version": "2.2.0",
        "changes": [
            {
                "note": "Add CLI `0x-migrate` for running the 0x migrations in a language-agnostic way",
                "pr": 1324
            },
            {
                "note": "Deploy testnet Exchange arfitact. Previously mainnet Exchange artifact was deployed.",
                "pr": 1309
            },
            {
                "note": "Fund the Forwarder with ZRX for fees.",
                "pr": 1309
            }
        ],
        "timestamp": 1543401373
    },
    {
        "version": "2.1.0",
        "changes": [
            {
                "note": "Export all type declarations used by the public interface, as well as the `ContractAddresses` mapping",
                "pr": 1301
            }
        ],
        "timestamp": 1542821676
    },
    {
        "timestamp": 1542208198,
        "version": "2.0.4",
        "changes": [
            {
                "note": "Dependencies updated"
            }
        ]
    },
    {
        "timestamp": 1542134075,
        "version": "2.0.3",
        "changes": [
            {
                "note": "Dependencies updated"
            }
        ]
    },
    {
        "timestamp": 1542028948,
        "version": "2.0.2",
        "changes": [
            {
                "note": "Dependencies updated"
            }
        ]
    },
    {
        "version": "2.0.1",
        "changes": [
            {
                "note": "Dependencies updated"
            }
        ],
        "timestamp": 1541740904
    },
    {
        "version": "2.0.0",
        "changes": [
            {
                "note": "Contract artifacts have been moved to the new @0xproject/contract-artifacts package. v1 migrations have been removed. `runMigrationsAsync` returns the addresses of the contracts that were deployed.",
                "pr": 1105
            }
        ],
        "timestamp": 1539871071
    },
    {
        "version": "1.0.14",
        "changes": [
            {
                "note": "Dependencies updated"
            }
        ],
        "timestamp": 1538693146
    },
    {
        "timestamp": 1538157789,
        "version": "1.0.13",
        "changes": [
            {
                "note": "Dependencies updated"
            }
        ]
    },
    {
        "timestamp": 1537907159,
        "version": "1.0.12",
        "changes": [
            {
                "note": "Dependencies updated"
            }
        ]
    },
    {
        "timestamp": 1537875740,
        "version": "1.0.11",
        "changes": [
            {
                "note": "Dependencies updated"
            }
        ]
    },
    {
        "timestamp": 1537541580,
        "version": "1.0.10",
        "changes": [
            {
                "note": "Dependencies updated"
            }
        ]
    },
    {
        "timestamp": 1537369748,
        "version": "1.0.9",
        "changes": [
            {
                "note": "Dependencies updated"
            }
        ]
    },
    {
        "timestamp": 1537265493,
        "version": "1.0.8",
        "changes": [
            {
                "note": "Dependencies updated"
            }
        ]
    },
    {
        "timestamp": 1536142250,
        "version": "1.0.7",
        "changes": [
            {
                "note": "Dependencies updated"
            }
        ]
    },
    {
        "timestamp": 1535377027,
        "version": "1.0.6",
        "changes": [
            {
                "note": "Dependencies updated"
            }
        ]
    },
    {
        "timestamp": 1535133899,
        "version": "1.0.5",
        "changes": [
            {
                "note": "Dependencies updated"
            }
        ]
    },
    {
        "timestamp": 1534210131,
        "version": "1.0.4",
        "changes": [
            {
                "note": "Dependencies updated"
            }
        ]
    },
    {
        "version": "1.0.3",
        "changes": [
            {
                "note": "Dependencies updated"
            }
        ],
        "timestamp": 1532619515
    },
    {
        "timestamp": 1532605697,
        "version": "1.0.2",
        "changes": [
            {
                "note": "Dependencies updated"
            }
        ]
    },
    {
        "timestamp": 1532357734,
        "version": "1.0.1",
        "changes": [
            {
                "note": "Dependencies updated"
            }
        ]
    },
    {
        "timestamp": 1532043000,
        "version": "1.0.0",
        "changes": [
            {
                "note": "Added migrations for 0x Protocol v2"
            }
        ]
    },
    {
        "timestamp": 1531919263,
        "version": "0.0.10",
        "changes": [
            {
                "note": "Dependencies updated"
            }
        ]
    },
    {
        "timestamp": 1531149657,
        "version": "0.0.9",
        "changes": [
            {
                "note": "Dependencies updated"
            }
        ]
    },
    {
        "timestamp": 1529397769,
        "version": "0.0.8",
        "changes": [
            {
                "note": "Dependencies updated"
            }
        ]
    },
    {
        "timestamp": 1527008794,
        "version": "0.0.7",
        "changes": [
            {
                "note": "Use AssetProxyOwner instead of MultiSigWalletWithTimeLockExceptRemoveAuthorizedAddress",
                "pr": 675
            }
        ]
    },
    {
        "timestamp": 1527008794,
        "version": "0.0.6",
        "changes": [
            {
                "note": "Dependencies updated"
            }
        ]
    },
    {
        "timestamp": 1525477860,
        "version": "0.0.5",
        "changes": [
            {
                "note": "Dependencies updated"
            }
        ]
    },
    {
        "timestamp": 1525428773,
        "version": "0.0.4",
        "changes": [
            {
                "note": "Dependencies updated"
            }
        ]
    },
    {
        "timestamp": 1524073495,
        "version": "0.0.3",
        "changes": [
            {
                "note": "Dependencies updated"
            }
        ]
    }
]<|MERGE_RESOLUTION|>--- conflicted
+++ resolved
@@ -1,14 +1,11 @@
 [
     {
-<<<<<<< HEAD
         "version": "6.6.0",
         "changes": [
             {
                 "note": "Update `BridgeAdapter` deployment",
                 "pr": 104
-=======
-        "version": "6.5.11",
-        "changes": [
+            },
             {
                 "note": "Set BOTH networkId and chainId to 1337 in dockerfile",
                 "pr": 118
@@ -21,7 +18,6 @@
         "changes": [
             {
                 "note": "Dependencies updated"
->>>>>>> 8fd7c1b3
             }
         ]
     },
