--- conflicted
+++ resolved
@@ -94,13 +94,9 @@
         const orderHash = ZeroEx.getOrderHashHex(signedOrder);
         assert.isValidSignature(orderHash, signedOrder.ecSignature, signedOrder.maker);
         this._orderByOrderHash[orderHash] = signedOrder;
-<<<<<<< HEAD
-        this.addToDependentOrderHashes(signedOrder, orderHash);
+        await this.addToDependentOrderHashesAsync(signedOrder, orderHash);
         const expirationUnixTimestampMs = signedOrder.expirationUnixTimestampSec.times(1000);
         this._expirationWatcher.addOrder(orderHash, expirationUnixTimestampMs);
-=======
-        await this.addToDependentOrderHashesAsync(signedOrder, orderHash);
->>>>>>> 037f466e
     }
     /**
      * Removes an order from the orderStateWatcher
