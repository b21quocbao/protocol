declare module 'dirty-chai';
declare module 'es6-promisify';

// tslint:disable:max-classes-per-file
// tslint:disable:class-name
// tslint:disable:async-suffix
// tslint:disable:completed-docs

// Ethereumjs-tx declarations
declare module 'ethereumjs-tx' {
    class EthereumTx {
        public raw: Buffer[];
        public r: Buffer;
        public s: Buffer;
        public v: Buffer;
        public nonce: Buffer;
        public serialize(): Buffer;
        public getSenderAddress(): Buffer;
        constructor(txParams: any);
    }
    export = EthereumTx;
}

// Ledgerco declarations
interface ECSignatureString {
    v: string;
    r: string;
    s: string;
}
interface ECSignature {
    v: number;
    r: string;
    s: string;
}

interface LedgerTransport {
    close(): Promise<void>;
}

declare module '@ledgerhq/hw-app-eth' {
    class Eth {
        public transport: LedgerTransport;
        constructor(transport: LedgerTransport);
        public getAddress(
            path: string,
            boolDisplay?: boolean,
            boolChaincode?: boolean,
        ): Promise<{ publicKey: string; address: string; chainCode: string }>;
        public signTransaction(path: string, rawTxHex: string): Promise<ECSignatureString>;
        public getAppConfiguration(): Promise<{ arbitraryDataEnabled: number; version: string }>;
        public signPersonalMessage(path: string, messageHex: string): Promise<ECSignature>;
    }
    export default Eth;
}

declare module '@ledgerhq/hw-transport-u2f' {
    export default class TransportU2F implements LedgerTransport {
        public static create(): Promise<LedgerTransport>;
        public close(): Promise<void>;
    }
}

declare module '@ledgerhq/hw-transport-node-hid' {
    export default class TransportNodeHid implements LedgerTransport {
        public static create(): Promise<LedgerTransport>;
        public close(): Promise<void>;
    }
}

// web3-provider-engine declarations
declare module 'web3-provider-engine/subproviders/subprovider' {
    class Subprovider {}
    export = Subprovider;
}
declare module 'web3-provider-engine/subproviders/rpc' {
    import * as Web3 from 'web3';
    class RpcSubprovider {
        constructor(options: { rpcUrl: string });
        public handleRequest(
            payload: Web3.JSONRPCRequestPayload,
            next: () => void,
            end: (err: Error | null, data?: any) => void,
        ): void;
    }
    export = RpcSubprovider;
}
declare module 'web3-provider-engine' {
    class Web3ProviderEngine {
        public on(event: string, handler: () => void): void;
        public send(payload: any): void;
        public sendAsync(payload: any, callback: (error: any, response: any) => void): void;
        public addProvider(provider: any): void;
        public start(): void;
        public stop(): void;
    }
    export = Web3ProviderEngine;
}
declare module 'web3-provider-engine/util/rpc-cache-utils' {
    class ProviderEngineRpcUtils {
        public static blockTagForPayload(payload: any): string | null;
    }
    export = ProviderEngineRpcUtils;
}
declare module 'web3-provider-engine/subproviders/fixture' {
    import * as Web3 from 'web3';
    class FixtureSubprovider {
        constructor(staticResponses: any);
        public handleRequest(
            payload: Web3.JSONRPCRequestPayload,
            next: () => void,
            end: (err: Error | null, data?: any) => void,
        ): void;
    }
    export = FixtureSubprovider;
}

// hdkey declarations
declare module 'hdkey' {
    class HDNode {
        public publicKey: Buffer;
        public chainCode: Buffer;
        public constructor();
        public derive(path: string): HDNode;
    }
    export = HDNode;
}

<<<<<<< HEAD
declare module '*.json' {
    const json: any;
    /* tslint:disable */
    export default json;
    /* tslint:enable */
=======
// ganache-core declarations
declare module 'ganache-core' {
    import * as Web3 from 'web3';
    export interface GanacheOpts {
        verbose: boolean;
        logger: {
            log(msg: string): void;
        };
        port: number;
        networkId: number;
        mnemonic: string;
    }
    export function provider(opts: GanacheOpts): Web3.Provider;
>>>>>>> 3f3e8be0
}<|MERGE_RESOLUTION|>--- conflicted
+++ resolved
@@ -125,13 +125,13 @@
     export = HDNode;
 }
 
-<<<<<<< HEAD
 declare module '*.json' {
     const json: any;
     /* tslint:disable */
     export default json;
     /* tslint:enable */
-=======
+}
+
 // ganache-core declarations
 declare module 'ganache-core' {
     import * as Web3 from 'web3';
@@ -145,5 +145,4 @@
         mnemonic: string;
     }
     export function provider(opts: GanacheOpts): Web3.Provider;
->>>>>>> 3f3e8be0
 }