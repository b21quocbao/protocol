{
    "private": true,
    "name": "@0xproject/testnet-faucets",
    "version": "1.0.35",
    "engines": {
        "node": ">=6.12"
    },
    "description": "A faucet micro-service that dispenses test ERC20 tokens or Ether",
    "main": "server.js",
    "scripts": {
        "watch_without_deps": "tsc -w",
        "build": "node ../../node_modules/gulp/bin/gulp.js build",
        "dev": "node ../../node_modules/gulp/bin/gulp.js run",
        "start": "node ./server/server.js",
        "lint": "tslint --project .",
        "clean": "shx rm -rf server"
    },
    "author": "Fabio Berger",
    "license": "Apache-2.0",
    "dependencies": {
        "0x.js": "0.38.4",
        "@0xproject/subproviders": "^0.10.5",
        "@0xproject/web3-wrapper": "^0.7.2",
        "@0xproject/typescript-typings": "^0.4.2",
        "@0xproject/utils": "^0.7.2",
        "body-parser": "^1.17.1",
        "ethereumjs-tx": "^1.3.5",
        "ethereumjs-util": "^5.1.1",
        "express": "^4.15.2",
        "lodash": "^4.17.4",
        "rollbar": "^0.6.5"
    },
    "devDependencies": {
        "@0xproject/tslint-config": "^0.4.21",
        "@types/body-parser": "^1.16.1",
        "@types/express": "^4.0.35",
        "@types/lodash": "4.14.104",
        "ethereum-types": "^0.0.2",
        "awesome-typescript-loader": "^3.1.3",
        "gulp": "^3.9.1",
        "make-promises-safe": "^1.1.0",
        "nodemon": "^1.11.0",
        "shx": "^0.2.2",
        "source-map-loader": "^0.1.6",
<<<<<<< HEAD
        "tslint": "5.10.0",
=======
        "tslint": "5.11.0",
>>>>>>> f3241ff8
        "typescript": "2.7.1",
        "webpack": "^3.1.0",
        "webpack-node-externals": "^1.6.0"
    }
}<|MERGE_RESOLUTION|>--- conflicted
+++ resolved
@@ -42,11 +42,7 @@
         "nodemon": "^1.11.0",
         "shx": "^0.2.2",
         "source-map-loader": "^0.1.6",
-<<<<<<< HEAD
-        "tslint": "5.10.0",
-=======
         "tslint": "5.11.0",
->>>>>>> f3241ff8
         "typescript": "2.7.1",
         "webpack": "^3.1.0",
         "webpack-node-externals": "^1.6.0"
