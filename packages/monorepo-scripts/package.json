{
    "name": "@0xproject/monorepo-scripts",
    "version": "0.1.16",
    "description": "Helper scripts for the monorepo",
    "main": "lib/index.js",
    "types": "lib/index.d.ts",
    "scripts": {
        "build:watch": "tsc -w",
        "lint": "tslint --project . 'src/**/*.ts'",
        "clean": "shx rm -rf lib",
        "build": "tsc",
        "test:publish": "run-s build script:publish",
<<<<<<< HEAD
        "convert_changelogs": "run-s build script:convert_changelogs",
        "find_unused_deps": "run-s build script:find_unused_deps",
        "script:deps_versions": "node ./lib/deps_versions.js",
        "script:publish": "IS_DRY_RUN=true node ./lib/publish.js",
        "script:convert_changelogs": "node ./lib/convert_changelogs.js",
        "script:find_unused_deps": "node ./lib/find_unused_dependencies.js"
=======
        "script:deps_versions": "node ./lib/deps_versions.js",
        "script:publish": "IS_DRY_RUN=true node ./lib/publish.js"
>>>>>>> 4a9752d7
    },
    "repository": {
        "type": "git",
        "url": "https://github.com/0xProject/0x-monorepo.git"
    },
    "license": "Apache-2.0",
    "bugs": {
        "url": "https://github.com/0xProject/0x-monorepo/issues"
    },
    "homepage": "https://github.com/0xProject/0x-monorepo/packages/monorepo-scripts/README.md",
    "comment": "// We purposefully use an older version of tslint-config here to avoid creating an import cycle",
    "devDependencies": {
        "@0xproject/tslint-config": "0.4.13",
        "@types/glob": "^5.0.33",
        "@types/node": "^8.0.53",
        "@types/rimraf": "^2.0.2",
        "depcheck": "^0.6.9",
        "lerna-get-packages": "^1.0.0",
        "npm-run-all": "^4.1.2",
        "shx": "^0.2.2",
        "tslint": "5.8.0",
        "typescript": "2.7.1"
    },
    "dependencies": {
        "@types/depcheck": "^0.6.0",
        "async-child-process": "^1.1.1",
        "chalk": "^2.3.0",
        "es6-promisify": "^5.0.0",
        "glob": "^7.1.2",
        "lodash": "^4.17.4",
        "moment": "2.21.0",
        "promisify-child-process": "^1.0.5",
        "publish-release": "0xproject/publish-release",
        "rimraf": "^2.6.2",
        "semver-diff": "^2.1.0",
        "semver-sort": "0.0.4"
    },
    "publishConfig": {
        "access": "public"
    }
}<|MERGE_RESOLUTION|>--- conflicted
+++ resolved
@@ -10,17 +10,10 @@
         "clean": "shx rm -rf lib",
         "build": "tsc",
         "test:publish": "run-s build script:publish",
-<<<<<<< HEAD
-        "convert_changelogs": "run-s build script:convert_changelogs",
         "find_unused_deps": "run-s build script:find_unused_deps",
         "script:deps_versions": "node ./lib/deps_versions.js",
         "script:publish": "IS_DRY_RUN=true node ./lib/publish.js",
-        "script:convert_changelogs": "node ./lib/convert_changelogs.js",
         "script:find_unused_deps": "node ./lib/find_unused_dependencies.js"
-=======
-        "script:deps_versions": "node ./lib/deps_versions.js",
-        "script:publish": "IS_DRY_RUN=true node ./lib/publish.js"
->>>>>>> 4a9752d7
     },
     "repository": {
         "type": "git",
