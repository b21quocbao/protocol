import { schemas, SchemaValidator } from '@0x/json-schemas';
import { FillQuoteTransformerOrderType, Signature } from '@0x/protocol-utils';
import { TakerRequestQueryParams, V4RFQFirmQuote, V4RFQIndicativeQuote, V4SignedRfqOrder } from '@0x/quote-server';
import { BigNumber, NULL_ADDRESS } from '@0x/utils';
import Axios, { AxiosInstance } from 'axios';
import { profile } from 'console';
import { Agent as HttpAgent } from 'http';
import { Agent as HttpsAgent } from 'https';

import { constants } from '../constants';
<<<<<<< HEAD
import { AltRfqtMakerAssetOfferings, LogFunction, MarketOperation, RfqtMakerAssetOfferings, RfqtRequestOpts, TypedMakerUrl } from '../types';
=======
import { LogFunction, MarketOperation, RfqtMakerAssetOfferings, RfqtRequestOpts, SignedNativeOrder } from '../types';
>>>>>>> f1f9a356

import { returnQuoteFromAltMMAsync } from './alt_mm_implementation_utils';
import { ONE_SECOND_MS } from './market_operation_utils/constants';
import { RfqMakerBlacklist } from './rfq_maker_blacklist';

// tslint:disable-next-line: custom-no-magic-numbers
const KEEP_ALIVE_TTL = 5 * 60 * ONE_SECOND_MS;

export const quoteRequestorHttpClient: AxiosInstance = Axios.create({
    httpAgent: new HttpAgent({ keepAlive: true, timeout: KEEP_ALIVE_TTL }),
    httpsAgent: new HttpsAgent({ keepAlive: true, timeout: KEEP_ALIVE_TTL }),
});

const MAKER_TIMEOUT_STREAK_LENGTH = 10;
const MAKER_TIMEOUT_BLACKLIST_DURATION_MINUTES = 10;
const rfqMakerBlacklist = new RfqMakerBlacklist(MAKER_TIMEOUT_STREAK_LENGTH, MAKER_TIMEOUT_BLACKLIST_DURATION_MINUTES);

interface RfqQuote<T> {
    response: T;
    makerUri: string;
}

/**
 * Request quotes from RFQ-T providers
 */

function hasExpectedAddresses(comparisons: Array<[string, string]>): boolean {
    return comparisons.every(c => c[0].toLowerCase() === c[1].toLowerCase());
}

function convertIfAxiosError(error: any): Error | object /* axios' .d.ts has AxiosError.toJSON() returning object */ {
    if (error.hasOwnProperty('isAxiosError') && error.isAxiosError) {
        const { message, name, config } = error;
        const { headers, timeout, httpsAgent } = config;
        const { keepAlive, keepAliveMsecs, sockets } = httpsAgent;

        const socketCounts: { [key: string]: number } = {};
        for (const socket of Object.keys(sockets)) {
            socketCounts[socket] = sockets[socket].length;
        }

        return {
            message,
            name,
            config: {
                headers,
                timeout,
                httpsAgent: {
                    keepAlive,
                    keepAliveMsecs,
                    socketCounts,
                },
            },
        };
    } else {
        return error;
    }
}

function nativeDataToId(data: { signature: Signature }): string {
    const { v, r, s } = data.signature;
    return `${v}${r}${s}`;
}

export class QuoteRequestor {
    private readonly _schemaValidator: SchemaValidator = new SchemaValidator();
    private readonly _orderSignatureToMakerUri: { [signature: string]: string } = {};

    public static makeQueryParameters(
        txOrigin: string,
        takerAddress: string,
        marketOperation: MarketOperation,
        buyTokenAddress: string, // maker token
        sellTokenAddress: string, // taker token
        assetFillAmount: BigNumber,
        comparisonPrice?: BigNumber,
    ): TakerRequestQueryParams {
        const { buyAmountBaseUnits, sellAmountBaseUnits } =
            marketOperation === MarketOperation.Buy
                ? {
                      buyAmountBaseUnits: assetFillAmount,
                      sellAmountBaseUnits: undefined,
                  }
                : {
                      sellAmountBaseUnits: assetFillAmount,
                      buyAmountBaseUnits: undefined,
                  };

        const requestParamsWithBigNumbers: Pick<
            TakerRequestQueryParams,
            'buyTokenAddress' | 'sellTokenAddress' | 'txOrigin' | 'comparisonPrice' | 'protocolVersion' | 'takerAddress'
        > = {
            txOrigin,
            takerAddress,
            comparisonPrice: comparisonPrice === undefined ? undefined : comparisonPrice.toString(),
            buyTokenAddress,
            sellTokenAddress,
            protocolVersion: '4',
        };

        // convert BigNumbers to strings
        // so they are digestible by axios
        if (sellAmountBaseUnits) {
            return {
                ...requestParamsWithBigNumbers,
                sellAmountBaseUnits: sellAmountBaseUnits.toString(),
            };
        } else if (buyAmountBaseUnits) {
            return {
                ...requestParamsWithBigNumbers,
                buyAmountBaseUnits: buyAmountBaseUnits.toString(),
            };
        } else {
            throw new Error('Neither "buyAmountBaseUnits" or "sellAmountBaseUnits" were defined');
        }
    }

    constructor(
        private readonly _rfqtAssetOfferings: RfqtMakerAssetOfferings,
        private readonly _altRfqApiKey: string,
        private readonly _altRfqProfile: string,
        private readonly _warningLogger: LogFunction = constants.DEFAULT_WARNING_LOGGER,
        private readonly _infoLogger: LogFunction = constants.DEFAULT_INFO_LOGGER,
        private readonly _expiryBufferMs: number = constants.DEFAULT_SWAP_QUOTER_OPTS.expiryBufferMs,
    ) {
        rfqMakerBlacklist.infoLogger = this._infoLogger;
    }

    public async requestRfqtFirmQuotesAsync(
        makerToken: string, // maker token
        takerToken: string, // taker token
        assetFillAmount: BigNumber,
        marketOperation: MarketOperation,
        comparisonPrice: BigNumber | undefined,
        options: RfqtRequestOpts,
    ): Promise<SignedNativeOrder[]> {
        const _opts: RfqtRequestOpts = { ...constants.DEFAULT_RFQT_REQUEST_OPTS, ...options };
        if (!_opts.txOrigin || [undefined, '', '0x', NULL_ADDRESS].includes(_opts.txOrigin)) {
            throw new Error('RFQ-T firm quotes require the presence of a tx origin');
        }

        const quotesRaw = await this._getQuotesAsync<V4RFQFirmQuote>(
            makerToken,
            takerToken,
            assetFillAmount,
            marketOperation,
            comparisonPrice,
            _opts,
            'firm',
        );
        const quotes = quotesRaw.map(result => ({ ...result, response: result.response.signedOrder }));

        // validate
        const validationFunction = (o: V4SignedRfqOrder) => {
            try {
                // Handle the validate throwing, i.e if it isn't an object or json response
                return this._schemaValidator.isValid(o, schemas.v4RfqSignedOrderSchema);
            } catch (e) {
                return false;
            }
        };
        const validQuotes = quotes.filter(result => {
            const order = result.response;
            if (!validationFunction(order)) {
                this._warningLogger(result, 'Invalid RFQ-T firm quote received, filtering out');
                return false;
            }
            if (
                !hasExpectedAddresses([
                    [makerToken, order.makerToken],
                    [takerToken, order.takerToken],
                    [_opts.takerAddress, order.taker],
                    [_opts.txOrigin, order.txOrigin],
                ])
            ) {
                this._warningLogger(
                    order,
                    'Unexpected token, tx origin or taker address in RFQ-T order, filtering out',
                );
                return false;
            }
            if (this._isExpirationTooSoon(new BigNumber(order.expiry))) {
                this._warningLogger(order, 'Expiry too soon in RFQ-T firm quote, filtering out');
                return false;
            } else {
                return true;
            }
        });

        // Save the maker URI for later and return just the order
        const rfqQuotes = validQuotes.map(result => {
            const { signature, ...rest } = result.response;
            const order: SignedNativeOrder = {
                order: {
                    ...rest,
                    makerAmount: new BigNumber(result.response.makerAmount),
                    takerAmount: new BigNumber(result.response.takerAmount),
                    expiry: new BigNumber(result.response.expiry),
                    salt: new BigNumber(result.response.salt),
                },
                type: FillQuoteTransformerOrderType.Rfq,
                signature,
            };
            this._orderSignatureToMakerUri[nativeDataToId(result.response)] = result.makerUri;
            return order;
        });
        return rfqQuotes;
    }

    public async requestRfqtIndicativeQuotesAsync(
        makerToken: string,
        takerToken: string,
        assetFillAmount: BigNumber,
        marketOperation: MarketOperation,
        comparisonPrice: BigNumber | undefined,
        options: RfqtRequestOpts,
    ): Promise<V4RFQIndicativeQuote[]> {
        const _opts: RfqtRequestOpts = { ...constants.DEFAULT_RFQT_REQUEST_OPTS, ...options };
        // Originally a takerAddress was required for indicative quotes, but
        // now we've eliminated that requirement.  @0x/quote-server, however,
        // is still coded to expect a takerAddress.  So if the client didn't
        // send one, just use the null address to satisfy the quote server's
        // expectations.
        if (!_opts.takerAddress) {
            _opts.takerAddress = constants.NULL_ADDRESS;
        }
        if (!_opts.txOrigin) {
            _opts.txOrigin = constants.NULL_ADDRESS;
        }
        const rawQuotes = await this._getQuotesAsync<V4RFQIndicativeQuote>(
            makerToken,
            takerToken,
            assetFillAmount,
            marketOperation,
            comparisonPrice,
            _opts,
            'indicative',
        );

        // validate
        const validationFunction = (o: V4RFQIndicativeQuote) => this._isValidRfqtIndicativeQuoteResponse(o);
        const validQuotes = rawQuotes.filter(result => {
            const order = result.response;
            if (!validationFunction(order)) {
                this._warningLogger(result, 'Invalid RFQ-T indicative quote received, filtering out');
                return false;
            }
            if (!hasExpectedAddresses([[makerToken, order.makerToken], [takerToken, order.takerToken]])) {
                this._warningLogger(order, 'Unexpected token or taker address in RFQ-T order, filtering out');
                return false;
            }
            if (this._isExpirationTooSoon(new BigNumber(order.expiry))) {
                this._warningLogger(order, 'Expiry too soon in RFQ-T indicative quote, filtering out');
                return false;
            } else {
                return true;
            }
        });
        const quotes = validQuotes.map(r => r.response);
        quotes.forEach(q => {
            q.makerAmount = new BigNumber(q.makerAmount);
            q.takerAmount = new BigNumber(q.takerAmount);
            q.expiry = new BigNumber(q.expiry);
        });
        return quotes;
    }

    /**
     * Given an order signature, returns the makerUri that the order originated from
     */
    public getMakerUriForSignature(signature: Signature): string | undefined {
        return this._orderSignatureToMakerUri[nativeDataToId({ signature })];
    }

    private _isValidRfqtIndicativeQuoteResponse(response: V4RFQIndicativeQuote): boolean {
        const requiredKeys: Array<keyof V4RFQIndicativeQuote> = [
            'makerAmount',
            'takerAmount',
            'makerToken',
            'takerToken',
            'expiry',
        ];

        for (const k of requiredKeys) {
            if (response[k] === undefined) {
                return false;
            }
        }
        // TODO (jacob): I have a feeling checking 5 schemas is slower then checking one
        const hasValidMakerAssetAmount = this._schemaValidator.isValid(response.makerAmount, schemas.wholeNumberSchema);
        const hasValidTakerAssetAmount = this._schemaValidator.isValid(response.takerAmount, schemas.wholeNumberSchema);
        const hasValidMakerToken = this._schemaValidator.isValid(response.makerToken, schemas.hexSchema);
        const hasValidTakerToken = this._schemaValidator.isValid(response.takerToken, schemas.hexSchema);
        const hasValidExpirationTimeSeconds = this._schemaValidator.isValid(response.expiry, schemas.wholeNumberSchema);
        if (
            !hasValidMakerAssetAmount ||
            !hasValidTakerAssetAmount ||
            !hasValidMakerToken ||
            !hasValidTakerToken ||
            !hasValidExpirationTimeSeconds
        ) {
            return false;
        }
        return true;
    }

    private _makerSupportsPair(typedMakerUrl: TypedMakerUrl, makerToken: string, takerToken: string, altMakerAssetOfferings: AltRfqtMakerAssetOfferings | undefined): boolean {
        if (typedMakerUrl.pairType === 'standard') {
            for (const assetPair of this._rfqtAssetOfferings[typedMakerUrl.url]) {
                if (
                    (assetPair[0] === makerToken && assetPair[1] === takerToken) ||
                    (assetPair[0] === takerToken && assetPair[1] === makerToken)
                ) {
                    return true;
                }
            }
        } else if (typedMakerUrl.pairType === 'alt' &&  altMakerAssetOfferings) {
            for (const altAssetPair of altMakerAssetOfferings[typedMakerUrl.url]) {
                if (
                    (altAssetPair.baseAsset === makerToken && altAssetPair.quoteAsset === takerToken) ||
                    (altAssetPair.baseAsset === takerToken && altAssetPair.quoteAsset === makerToken)
                ) {
                    return true;
                }
            }
        }
        return false;
    }

    private _isExpirationTooSoon(expirationTimeSeconds: BigNumber): boolean {
        const expirationTimeMs = expirationTimeSeconds.times(constants.ONE_SECOND_MS);
        const currentTimeMs = new BigNumber(Date.now());
        return expirationTimeMs.isLessThan(currentTimeMs.plus(this._expiryBufferMs));
    }

    private async _getQuotesAsync<ResponseT>(
        makerToken: string,
        takerToken: string,
        assetFillAmount: BigNumber,
        marketOperation: MarketOperation,
        comparisonPrice: BigNumber | undefined,
        options: RfqtRequestOpts,
        quoteType: 'firm' | 'indicative',
    ): Promise<Array<RfqQuote<ResponseT>>> {
        const requestParams = QuoteRequestor.makeQueryParameters(
            options.txOrigin,
            options.takerAddress,
            marketOperation,
            makerToken,
            takerToken,
            assetFillAmount,
            comparisonPrice,
        );

        const quotePath = (() => {
            switch (quoteType) {
                case 'firm':
                    return 'quote';
                case 'indicative':
                    return 'price';
                default:
                    throw new Error(`Unexpected quote type ${quoteType}`);
            }
        })();

        const standardUrls = Object.keys(this._rfqtAssetOfferings).map((mm: string): TypedMakerUrl => {
            return { pairType: 'standard', url: mm };
        });
        const altUrls = options.altRfqtAssetOfferings ?
            Object.keys(options.altRfqtAssetOfferings).map((mm: string): TypedMakerUrl => {
                return { pairType: 'alt', url: mm };
            })
            : [];

        const typedMakerUrls = standardUrls.concat(altUrls);

        const quotePromises = typedMakerUrls.map(async typedMakerUrl => {
            // filter out requests to skip
            const isBlacklisted = rfqMakerBlacklist.isMakerBlacklisted(typedMakerUrl.url);
            const partialLogEntry = { url: typedMakerUrl.url, quoteType, requestParams, isBlacklisted };
            if (isBlacklisted) {
                this._infoLogger({ rfqtMakerInteraction: { ...partialLogEntry } });
                return;
            } else if (!this._makerSupportsPair(typedMakerUrl, makerToken, takerToken, options.altRfqtAssetOfferings)) {
                return;
            } else {
                // make request to MM
                const timeBeforeAwait = Date.now();
                const maxResponseTimeMs =
                    options.makerEndpointMaxResponseTimeMs === undefined
                        ? constants.DEFAULT_RFQT_REQUEST_OPTS.makerEndpointMaxResponseTimeMs!
                        : options.makerEndpointMaxResponseTimeMs;
                try {
                    if (typedMakerUrl.pairType === 'standard') {
                        const response = await quoteRequestorHttpClient.get(`${typedMakerUrl.url}/${quotePath}`, {
                            headers: { '0x-api-key': options.apiKey },
                            params: requestParams,
                            timeout: maxResponseTimeMs,
                        });
                        const latencyMs = Date.now() - timeBeforeAwait;
                        this._infoLogger({
                            rfqtMakerInteraction: {
                                ...partialLogEntry,
                                response: {
                                    included: true,
                                    apiKey: options.apiKey,
                                    takerAddress: requestParams.takerAddress,
                                    txOrigin: requestParams.txOrigin,
                                    statusCode: response.status,
                                    latencyMs,
                                },
                            },
                        });
                        rfqMakerBlacklist.logTimeoutOrLackThereof(typedMakerUrl.url, latencyMs >= maxResponseTimeMs);
                        return { response: response.data, makerUri: typedMakerUrl.url };
                    } else {
                        const quote = await returnQuoteFromAltMMAsync<ResponseT>(
                            typedMakerUrl.url,
                            this._altRfqApiKey,
                            this._altRfqProfile,
                            options.apiKey,
                            quoteType,
                            makerToken,
                            takerToken,
                            maxResponseTimeMs,
                            options.altRfqtAssetOfferings || {},
                            requestParams,
                            quoteRequestorHttpClient,
                        );
                        const latencyMs = Date.now() - timeBeforeAwait;
                        this._infoLogger({
                            rfqtMakerInteraction: {
                                ...partialLogEntry,
                                response: {
                                    included: true,
                                    apiKey: options.apiKey,
                                    takerAddress: requestParams.takerAddress,
                                    txOrigin: requestParams.txOrigin,
                                    statusCode: quote.status,
                                    latencyMs,
                                },
                            },
                        });
                        rfqMakerBlacklist.logTimeoutOrLackThereof(typedMakerUrl.url, latencyMs >= maxResponseTimeMs);
                        return { response: quote.data, makerUri: typedMakerUrl.url };
                    }
                } catch (err) {
                    // log error if any
                    const latencyMs = Date.now() - timeBeforeAwait;
                    this._infoLogger({
                        rfqtMakerInteraction: {
                            ...partialLogEntry,
                            response: {
                                included: false,
                                apiKey: options.apiKey,
                                takerAddress: requestParams.takerAddress,
                                txOrigin: requestParams.txOrigin,
                                statusCode: err.response ? err.response.status : undefined,
                                latencyMs,
                            },
                        },
                    });
                    rfqMakerBlacklist.logTimeoutOrLackThereof(typedMakerUrl.url, latencyMs >= maxResponseTimeMs);
                    this._warningLogger(
                        convertIfAxiosError(err),
                        `Failed to get RFQ-T ${quoteType} quote from market maker endpoint ${typedMakerUrl.url} for API key ${
                            options.apiKey
                        } for taker address ${options.takerAddress} and tx origin ${options.txOrigin}`,
                    );
                    return;
                }
            }
        });
        const results = (await Promise.all(quotePromises)).filter(x => x !== undefined);
        return results as Array<RfqQuote<ResponseT>>;
    }
}<|MERGE_RESOLUTION|>--- conflicted
+++ resolved
@@ -3,16 +3,11 @@
 import { TakerRequestQueryParams, V4RFQFirmQuote, V4RFQIndicativeQuote, V4SignedRfqOrder } from '@0x/quote-server';
 import { BigNumber, NULL_ADDRESS } from '@0x/utils';
 import Axios, { AxiosInstance } from 'axios';
-import { profile } from 'console';
 import { Agent as HttpAgent } from 'http';
 import { Agent as HttpsAgent } from 'https';
 
 import { constants } from '../constants';
-<<<<<<< HEAD
-import { AltRfqtMakerAssetOfferings, LogFunction, MarketOperation, RfqtMakerAssetOfferings, RfqtRequestOpts, TypedMakerUrl } from '../types';
-=======
-import { LogFunction, MarketOperation, RfqtMakerAssetOfferings, RfqtRequestOpts, SignedNativeOrder } from '../types';
->>>>>>> f1f9a356
+import { AltRfqtMakerAssetOfferings, LogFunction, MarketOperation, RfqtMakerAssetOfferings, RfqtRequestOpts, SignedNativeOrder, TypedMakerUrl } from '../types';
 
 import { returnQuoteFromAltMMAsync } from './alt_mm_implementation_utils';
 import { ONE_SECOND_MS } from './market_operation_utils/constants';
