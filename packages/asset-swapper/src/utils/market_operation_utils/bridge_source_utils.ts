--- conflicted
+++ resolved
@@ -29,11 +29,8 @@
     JETSWAP_ROUTER_BY_CHAIN_ID,
     JULSWAP_ROUTER_BY_CHAIN_ID,
     MAX_DODOV2_POOLS_QUERIED,
-<<<<<<< HEAD
     MAX_KYBER_RESERVES_QUERIED,
     MESHSWAP_ROUTER_BY_CHAIN_ID,
-=======
->>>>>>> 2d16f83e
     MOBIUSMONEY_CELO_INFOS,
     MORPHEUSSWAP_ROUTER_BY_CHAIN_ID,
     MSTABLE_POOLS_BY_CHAIN_ID,
@@ -547,12 +544,9 @@
         | ERC20BridgeSource.MorpheusSwap
         | ERC20BridgeSource.SpookySwap
         | ERC20BridgeSource.SpiritSwap
-<<<<<<< HEAD
         | ERC20BridgeSource.MeshSwap,
-=======
         | ERC20BridgeSource.BiSwap
         | ERC20BridgeSource.Yoshi,
->>>>>>> 2d16f83e
 ): string {
     switch (source) {
         case ERC20BridgeSource.UniswapV2:
@@ -601,15 +595,12 @@
             return SPOOKYSWAP_ROUTER_BY_CHAIN_ID[chainId];
         case ERC20BridgeSource.SpiritSwap:
             return SPIRITSWAP_ROUTER_BY_CHAIN_ID[chainId];
-<<<<<<< HEAD
         case ERC20BridgeSource.MeshSwap:
             return MESHSWAP_ROUTER_BY_CHAIN_ID[chainId];
-=======
         case ERC20BridgeSource.BiSwap:
             return BISWAP_ROUTER_BY_CHAIN_ID[chainId];
         case ERC20BridgeSource.Yoshi:
             return YOSHI_ROUTER_BY_CHAIN_ID[chainId];
->>>>>>> 2d16f83e
         default:
             throw new Error(`Unknown UniswapV2 like source ${source}`);
     }
