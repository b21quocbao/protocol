import {
    FillQuoteTransformerLimitOrderInfo,
    FillQuoteTransformerOrderType,
    FillQuoteTransformerRfqOrderInfo,
} from '@0x/protocol-utils';
import { V4RFQIndicativeQuote } from '@0x/quote-server';
import { MarketOperation } from '@0x/types';
import { BigNumber } from '@0x/utils';

import { NativeOrderWithFillableAmounts, RfqFirmQuoteValidator, RfqRequestOpts } from '../../types';
import { QuoteRequestor } from '../../utils/quote_requestor';
import { PriceComparisonsReport, QuoteReport } from '../quote_report_generator';

import { CollapsedPath } from './path';
import { SourceFilters } from './source_filters';

/**
 * Order domain keys: chainId and exchange
 */
export interface OrderDomain {
    chainId: number;
    exchangeAddress: string;
}

/**
 * Common exception messages thrown by aggregation logic.
 */
export enum AggregationError {
    NoOptimalPath = 'NO_OPTIMAL_PATH',
    EmptyOrders = 'EMPTY_ORDERS',
    NotERC20AssetData = 'NOT_ERC20ASSET_DATA',
    NoBridgeForSource = 'NO_BRIDGE_FOR_SOURCE',
}

/**
 * DEX sources to aggregate.
 */
export enum ERC20BridgeSource {
    Native = 'Native',
    Uniswap = 'Uniswap',
    UniswapV2 = 'Uniswap_V2',
    Eth2Dai = 'Eth2Dai',
    Kyber = 'Kyber',
    Curve = 'Curve',
    LiquidityProvider = 'LiquidityProvider',
    MultiBridge = 'MultiBridge',
    Balancer = 'Balancer',
    BalancerV2 = 'Balancer_V2',
    Cream = 'CREAM',
    Bancor = 'Bancor',
    MakerPsm = 'MakerPsm',
    MStable = 'mStable',
    Mooniswap = 'Mooniswap',
    MultiHop = 'MultiHop',
    Shell = 'Shell',
    Swerve = 'Swerve',
    SnowSwap = 'SnowSwap',
    SushiSwap = 'SushiSwap',
    Dodo = 'DODO',
    DodoV2 = 'DODO_V2',
    CryptoCom = 'CryptoCom',
    Linkswap = 'Linkswap',
    KyberDmm = 'KyberDMM',
    Smoothy = 'Smoothy',
    Component = 'Component',
    Saddle = 'Saddle',
    XSigma = 'xSigma',
    UniswapV3 = 'Uniswap_V3',
    CurveV2 = 'Curve_V2',
    Lido = 'Lido',
    ShibaSwap = 'ShibaSwap',
    // BSC only
    PancakeSwap = 'PancakeSwap',
    PancakeSwapV2 = 'PancakeSwap_V2',
    BakerySwap = 'BakerySwap',
    Nerve = 'Nerve',
    Belt = 'Belt',
    Ellipsis = 'Ellipsis',
    ApeSwap = 'ApeSwap',
    CafeSwap = 'CafeSwap',
    CheeseSwap = 'CheeseSwap',
    JulSwap = 'JulSwap',
    ACryptos = 'ACryptoS',
    // Polygon only
    QuickSwap = 'QuickSwap',
    ComethSwap = 'ComethSwap',
    Dfyn = 'Dfyn',
    WaultSwap = 'WaultSwap',
    Polydex = 'Polydex',
    FirebirdOneSwap = 'FirebirdOneSwap',
<<<<<<< HEAD
    Firebird = 'Firebird',
=======
    JetSwap = 'JetSwap',
    IronSwap = 'IronSwap',
>>>>>>> b3585594
}
export type SourcesWithPoolsCache = ERC20BridgeSource.Balancer | ERC20BridgeSource.BalancerV2 | ERC20BridgeSource.Cream;

// tslint:disable: enum-naming
/**
 * Curve contract function selectors.
 */
export enum CurveFunctionSelectors {
    None = '0x00000000',
    exchange = '0x3df02124',
    exchange_underlying = '0xa6417ed6',
    get_dy_underlying = '0x07211ef7',
    get_dx_underlying = '0x0e71d1b9',
    get_dy = '0x5e0d443f',
    get_dx = '0x67df02ca',
    // Curve V2
    exchange_v2 = '0x5b41b908',
    exchange_underlying_v2 = '0x65b2489b',
    get_dy_v2 = '0x556d6e9f',
    get_dy_underlying_v2 = '0x85f11d1e',
    // Smoothy
    swap_uint256 = '0x5673b02d', // swap(uint256,uint256,uint256,uint256)
    get_swap_amount = '0x45cf2ef6', // getSwapAmount(uint256,uint256,uint256)
    // Nerve BSC, Saddle Mainnet
    swap = '0x91695586', // swap(uint8,uint8,uint256,uint256,uint256)
    calculateSwap = '0xa95b089f', // calculateSwap(uint8,uint8,uint256)
}
// tslint:enable: enum-naming

/**
 * Configuration info on a Curve pool.
 */
export interface CurveInfo {
    exchangeFunctionSelector: CurveFunctionSelectors;
    sellQuoteFunctionSelector: CurveFunctionSelectors;
    buyQuoteFunctionSelector: CurveFunctionSelectors;
    poolAddress: string;
    tokens: string[];
    metaTokens: string[] | undefined;
    gasSchedule: number;
}

/**
 * Configuration for a specific PSM vault
 */
export interface PsmInfo {
    psmAddress: string;
    ilkIdentifier: string;
    gemTokenAddress: string;
}

/**
 * Configuration for a Lido deployment
 */
export interface LidoInfo {
    stEthToken: string;
    wethToken: string;
}

/**
 * Configuration info for a Balancer V2 pool.
 */
export interface BalancerV2PoolInfo {
    poolId: string;
    vault: string;
}

// Internal `fillData` field for `Fill` objects.
export interface FillData {}

// `FillData` for native fills. Represents a single native order
export type NativeRfqOrderFillData = FillQuoteTransformerRfqOrderInfo;
export type NativeLimitOrderFillData = FillQuoteTransformerLimitOrderInfo;
export type NativeFillData = NativeRfqOrderFillData | NativeLimitOrderFillData;

// Represents an individual DEX sample from the sampler contract
export interface DexSample<TFillData extends FillData = FillData> {
    source: ERC20BridgeSource;
    fillData: TFillData;
    input: BigNumber;
    output: BigNumber;
}
export interface CurveFillData extends FillData {
    fromTokenIdx: number;
    toTokenIdx: number;
    pool: CurveInfo;
}

export interface BalancerFillData extends FillData {
    poolAddress: string;
}

export interface BalancerV2FillData extends FillData {
    vault: string;
    poolId: string;
}

export interface UniswapV2FillData extends FillData {
    tokenAddressPath: string[];
    router: string;
}

export interface ShellFillData extends FillData {
    poolAddress: string;
}

export interface LiquidityProviderFillData extends FillData {
    poolAddress: string;
    gasCost: number;
}

export interface BancorFillData extends FillData {
    path: string[];
    networkAddress: string;
}

export interface KyberFillData extends FillData {
    hint: string;
    reserveId: string;
    networkProxy: string;
}

export interface MooniswapFillData extends FillData {
    poolAddress: string;
}

export interface DODOFillData extends FillData {
    poolAddress: string;
    isSellBase: boolean;
    helperAddress: string;
}

export interface GenericRouterFillData extends FillData {
    router: string;
}

export interface MultiHopFillData extends FillData {
    firstHopSource: SourceQuoteOperation;
    secondHopSource: SourceQuoteOperation;
    intermediateToken: string;
}

export interface MakerPsmExtendedData {
    isSellOperation: boolean;
    takerToken: string;
}

export type MakerPsmFillData = FillData & MakerPsmExtendedData & PsmInfo;

export interface HopInfo {
    sourceIndex: BigNumber;
    returnData: string;
}

export interface UniswapV3FillData extends FillData {
    tokenAddressPath: string[];
    router: string;
    pathAmounts: Array<{ uniswapPath: string; inputAmount: BigNumber }>;
}

export interface KyberDmmFillData extends UniswapV2FillData {
    poolsPath: string[];
}

export interface FinalUniswapV3FillData extends Omit<UniswapV3FillData, 'uniswapPaths'> {
    // The uniswap-encoded path that can fll the maximum input amount.
    uniswapPath: string;
}

export interface LidoFillData extends FillData {
    stEthTokenAddress: string;
    takerToken: string;
}

export interface FirebirdFillData extends FillData {
    router: string;
    pool: string;
}

/**
 * Represents a node on a fill path.
 */
export interface Fill<TFillData extends FillData = FillData> {
    // basic data for every fill
    source: ERC20BridgeSource;
    // TODO jacob people seem to agree  that orderType here is more readable
    type: FillQuoteTransformerOrderType; // should correspond with TFillData
    fillData: TFillData;
    // Unique ID of the original source path this fill belongs to.
    // This is generated when the path is generated and is useful to distinguish
    // paths that have the same `source` IDs but are distinct (e.g., Curves).
    sourcePathId: string;
    // See `SOURCE_FLAGS`.
    flags: bigint;
    // Input fill amount (taker asset amount in a sell, maker asset amount in a buy).
    input: BigNumber;
    // Output fill amount (maker asset amount in a sell, taker asset amount in a buy).
    output: BigNumber;
    // The output fill amount, ajdusted by fees.
    adjustedOutput: BigNumber;
    // Fill that must precede this one. This enforces certain fills to be contiguous.
    parent?: Fill;
    // The index of the fill in the original path.
    index: number;
}

/**
 * Represents continguous fills on a path that have been merged together.
 */
export interface CollapsedFill<TFillData extends FillData = FillData> {
    source: ERC20BridgeSource;
    type: FillQuoteTransformerOrderType; // should correspond with TFillData
    fillData: TFillData;
    // Unique ID of the original source path this fill belongs to.
    // This is generated when the path is generated and is useful to distinguish
    // paths that have the same `source` IDs but are distinct (e.g., Curves).
    sourcePathId: string;
    /**
     * Total input amount (sum of `subFill`s)
     */
    input: BigNumber;
    /**
     * Total output amount (sum of `subFill`s)
     */
    output: BigNumber;
    /**
     * Quantities of all the fills that were collapsed.
     */
    subFills: Array<{
        input: BigNumber;
        output: BigNumber;
    }>;
}

/**
 * A `CollapsedFill` wrapping a native order.
 */
export interface NativeCollapsedFill extends CollapsedFill<NativeFillData> {}

export interface OptimizedMarketOrderBase<TFillData extends FillData = FillData> {
    source: ERC20BridgeSource;
    fillData: TFillData;
    type: FillQuoteTransformerOrderType; // should correspond with TFillData
    makerToken: string;
    takerToken: string;
    makerAmount: BigNumber; // The amount we wish to buy from this order, e.g inclusive of any previous partial fill
    takerAmount: BigNumber; // The amount we wish to fill this for, e.g inclusive of any previous partial fill
    fills: CollapsedFill[];
}

export interface OptimizedMarketBridgeOrder<TFillData extends FillData = FillData>
    extends OptimizedMarketOrderBase<TFillData> {
    type: FillQuoteTransformerOrderType.Bridge;
    fillData: TFillData;
    sourcePathId: string;
}

export interface OptimizedLimitOrder extends OptimizedMarketOrderBase<NativeLimitOrderFillData> {
    type: FillQuoteTransformerOrderType.Limit;
    fillData: NativeLimitOrderFillData;
}

export interface OptimizedRfqOrder extends OptimizedMarketOrderBase<NativeRfqOrderFillData> {
    type: FillQuoteTransformerOrderType.Rfq;
    fillData: NativeRfqOrderFillData;
}

/**
 * Optimized orders to fill.
 */
export type OptimizedMarketOrder =
    | OptimizedMarketBridgeOrder<FillData>
    | OptimizedMarketOrderBase<NativeLimitOrderFillData>
    | OptimizedMarketOrderBase<NativeRfqOrderFillData>;

export interface GetMarketOrdersRfqOpts extends RfqRequestOpts {
    quoteRequestor?: QuoteRequestor;
    firmQuoteValidator?: RfqFirmQuoteValidator;
}

export type FeeEstimate = (fillData: FillData) => number | BigNumber;
export type FeeSchedule = Partial<{ [key in ERC20BridgeSource]: FeeEstimate }>;
export type ExchangeProxyOverhead = (sourceFlags: bigint) => BigNumber;

/**
 * Options for `getMarketSellOrdersAsync()` and `getMarketBuyOrdersAsync()`.
 */
export interface GetMarketOrdersOpts {
    /**
     * Liquidity sources to exclude. Default is none.
     */
    excludedSources: ERC20BridgeSource[];
    /**
     * Liquidity sources to exclude when used to calculate the cost of the route.
     * Default is none.
     */
    excludedFeeSources: ERC20BridgeSource[];
    /**
     * Liquidity sources to include. Default is none, which allows all supported
     * sources that aren't excluded by `excludedSources`.
     */
    includedSources: ERC20BridgeSource[];
    /**
     * Complexity limit on the search algorithm, i.e., maximum number of
     * nodes to visit. Default is 1024.
     */
    runLimit: number;
    /**
     * When generating bridge orders, we use
     * sampled rate * (1 - bridgeSlippage)
     * as the rate for calculating maker/taker asset amounts.
     * This should be a small positive number (e.g., 0.0005) to make up for
     * small discrepancies between samples and truth.
     * Default is 0.0005 (5 basis points).
     */
    bridgeSlippage: number;
    /**
     * The maximum price slippage allowed in the fallback quote. If the slippage
     * between the optimal quote and the fallback quote is greater than this
     * percentage, no fallback quote will be provided.
     */
    maxFallbackSlippage: number;
    /**
     * Number of samples to take for each DEX quote.
     */
    numSamples: number;
    /**
     * The exponential sampling distribution base.
     * A value of 1 will result in evenly spaced samples.
     * > 1 will result in more samples at lower sizes.
     * < 1 will result in more samples at higher sizes.
     * Default: 1.25.
     */
    sampleDistributionBase: number;
    /**
     * Fees for each liquidity source, expressed in gas.
     */
    feeSchedule: FeeSchedule;
    /**
     * Estimated gas consumed by each liquidity source.
     */
    gasSchedule: FeeSchedule;
    exchangeProxyOverhead: ExchangeProxyOverhead;
    /**
     * Whether to pad the quote with a redundant fallback quote using different
     * sources. Defaults to `true`.
     */
    allowFallback: boolean;
    /**
     * Options for RFQT such as takerAddress, intent on filling
     */
    rfqt?: GetMarketOrdersRfqOpts;
    /**
     * Whether to generate a quote report
     */
    shouldGenerateQuoteReport: boolean;

    /**
     * Whether to include price comparison data in the quote
     */
    shouldIncludePriceComparisonsReport: boolean;
    /**
     * Token addresses with a list of adjacent intermediary tokens to consider
     * hopping to. E.g DAI->USDC via an adjacent token WETH
     */
    tokenAdjacencyGraph: TokenAdjacencyGraph;
}

/**
 * A composable operation the be run in `DexOrderSampler.executeAsync()`.
 */
export interface BatchedOperation<TResult> {
    encodeCall(): string;
    handleCallResults(callResults: string): TResult;
    handleRevert(callResults: string): TResult;
}

export interface SourceQuoteOperation<TFillData extends FillData = FillData> extends BatchedOperation<BigNumber[]> {
    readonly source: ERC20BridgeSource;
    fillData: TFillData;
}

export interface OptimizerResult {
    optimizedOrders: OptimizedMarketOrder[];
    sourceFlags: bigint;
    liquidityDelivered: CollapsedFill[] | DexSample<MultiHopFillData>;
    marketSideLiquidity: MarketSideLiquidity;
    adjustedRate: BigNumber;
    unoptimizedPath?: CollapsedPath;
    takerAmountPerEth: BigNumber;
    makerAmountPerEth: BigNumber;
}

export interface OptimizerResultWithReport extends OptimizerResult {
    quoteReport?: QuoteReport;
    priceComparisonsReport?: PriceComparisonsReport;
}

export type MarketDepthSide = Array<Array<DexSample<FillData>>>;

export interface MarketDepth {
    bids: MarketDepthSide;
    asks: MarketDepthSide;
    makerTokenDecimals: number;
    takerTokenDecimals: number;
}

export interface MarketSideLiquidity {
    side: MarketOperation;
    inputAmount: BigNumber;
    inputToken: string;
    outputToken: string;
    outputAmountPerEth: BigNumber;
    inputAmountPerEth: BigNumber;
    quoteSourceFilters: SourceFilters;
    makerTokenDecimals: number;
    takerTokenDecimals: number;
    quotes: RawQuotes;
    isRfqSupported: boolean;
}

export interface RawQuotes {
    nativeOrders: NativeOrderWithFillableAmounts[];
    rfqtIndicativeQuotes: V4RFQIndicativeQuote[];
    twoHopQuotes: Array<DexSample<MultiHopFillData>>;
    dexQuotes: Array<Array<DexSample<FillData>>>;
}

export interface TokenAdjacencyGraph {
    [token: string]: string[];
    default: string[];
}

export interface LiquidityProviderRegistry {
    [address: string]: {
        tokens: string[];
        gasCost: number | ((takerToken: string, makerToken: string) => number);
    };
}

export interface GenerateOptimizedOrdersOpts {
    runLimit?: number;
    bridgeSlippage?: number;
    maxFallbackSlippage?: number;
    excludedSources?: ERC20BridgeSource[];
    feeSchedule?: FeeSchedule;
    exchangeProxyOverhead?: ExchangeProxyOverhead;
    allowFallback?: boolean;
    shouldBatchBridgeOrders?: boolean;
}

export interface ComparisonPrice {
    wholeOrder: BigNumber | undefined;
}

export interface KyberSamplerOpts {
    networkProxy: string;
    hintHandler: string;
    weth: string;
}<|MERGE_RESOLUTION|>--- conflicted
+++ resolved
@@ -88,12 +88,9 @@
     WaultSwap = 'WaultSwap',
     Polydex = 'Polydex',
     FirebirdOneSwap = 'FirebirdOneSwap',
-<<<<<<< HEAD
     Firebird = 'Firebird',
-=======
     JetSwap = 'JetSwap',
     IronSwap = 'IronSwap',
->>>>>>> b3585594
 }
 export type SourcesWithPoolsCache = ERC20BridgeSource.Balancer | ERC20BridgeSource.BalancerV2 | ERC20BridgeSource.Cream;
 
