--- conflicted
+++ resolved
@@ -29,7 +29,6 @@
 import { createFills } from '../src/utils/market_operation_utils/fills';
 import { DexOrderSampler } from '../src/utils/market_operation_utils/sampler';
 import { BATCH_SOURCE_FILTERS } from '../src/utils/market_operation_utils/sampler_operations';
-<<<<<<< HEAD
 import { SourceFilters } from '../src/utils/market_operation_utils/source_filters';
 import {
     AggregationError,
@@ -39,11 +38,7 @@
     GenerateOptimizedOrdersOpts,
     MarketSideLiquidity,
     NativeFillData,
-    OptimizedMarketOrder,
 } from '../src/utils/market_operation_utils/types';
-=======
-import { DexSample, ERC20BridgeSource, FillData, NativeFillData } from '../src/utils/market_operation_utils/types';
->>>>>>> 4d04b726
 
 const MAKER_TOKEN = randomAddress();
 const TAKER_TOKEN = randomAddress();
