--- conflicted
+++ resolved
@@ -1,17 +1,18 @@
 [
     {
-<<<<<<< HEAD
         "version": "16.50.0",
         "changes": [
             {
                 "note": "0x protocol on Arbitrum"
-=======
+            }
+        ]
+    },
+    {
         "timestamp": 1645569128,
         "version": "16.49.8",
         "changes": [
             {
                 "note": "Dependencies updated"
->>>>>>> 38969bb0
             }
         ]
     },
