// tslint:disable:max-file-line-count

import { BigNumber } from 'bignumber.js';
import { ContractAbi } from 'ethereum-types';

// HACK: Rather then extending from OrderWithoutExchangeAddress
// we don't, because our docs don't expand inherited types, and it's unnecessarily
// confusing to introduce the user to the OrderWithoutExchangeAddress type.
export interface Order {
    senderAddress: string;
    makerAddress: string;
    takerAddress: string;
    makerFee: BigNumber;
    takerFee: BigNumber;
    makerAssetAmount: BigNumber;
    takerAssetAmount: BigNumber;
    makerAssetData: string;
    takerAssetData: string;
    salt: BigNumber;
    exchangeAddress: string;
    feeRecipientAddress: string;
    expirationTimeSeconds: BigNumber;
}

export interface OrderWithoutExchangeAddress {
    senderAddress: string;
    makerAddress: string;
    takerAddress: string;
    makerFee: BigNumber;
    takerFee: BigNumber;
    makerAssetAmount: BigNumber;
    takerAssetAmount: BigNumber;
    makerAssetData: string;
    takerAssetData: string;
    salt: BigNumber;
    feeRecipientAddress: string;
    expirationTimeSeconds: BigNumber;
}

export interface SignedOrder extends Order {
    signature: string;
}

/**
 * ZeroExTransaction for use with 0x Exchange executeTransaction
 */
export interface ZeroExTransaction {
    salt: BigNumber;
    signerAddress: string;
    data: string;
}

/**
 * Elliptic Curve signature
 */
export interface ECSignature {
    v: number;
    r: string;
    s: string;
}

/**
 * Validator signature components
 */
export interface ValidatorSignature {
    validatorAddress: string;
    signature: string;
}

/**
 * Errors originating from the 0x exchange contract
 */
export enum ExchangeContractErrs {
    OrderFillExpired = 'ORDER_FILL_EXPIRED',
    OrderCancelExpired = 'ORDER_CANCEL_EXPIRED',
    OrderCancelled = 'ORDER_CANCELLED',
    OrderFillAmountZero = 'ORDER_FILL_AMOUNT_ZERO',
    OrderRemainingFillAmountZero = 'ORDER_REMAINING_FILL_AMOUNT_ZERO',
    OrderFillRoundingError = 'ORDER_FILL_ROUNDING_ERROR',
    FillBalanceAllowanceError = 'FILL_BALANCE_ALLOWANCE_ERROR',
    InsufficientTakerBalance = 'INSUFFICIENT_TAKER_BALANCE',
    InsufficientTakerAllowance = 'INSUFFICIENT_TAKER_ALLOWANCE',
    InsufficientMakerBalance = 'INSUFFICIENT_MAKER_BALANCE',
    InsufficientMakerAllowance = 'INSUFFICIENT_MAKER_ALLOWANCE',
    InsufficientTakerFeeBalance = 'INSUFFICIENT_TAKER_FEE_BALANCE',
    InsufficientTakerFeeAllowance = 'INSUFFICIENT_TAKER_FEE_ALLOWANCE',
    InsufficientMakerFeeBalance = 'INSUFFICIENT_MAKER_FEE_BALANCE',
    InsufficientMakerFeeAllowance = 'INSUFFICIENT_MAKER_FEE_ALLOWANCE',
    TransactionSenderIsNotFillOrderTaker = 'TRANSACTION_SENDER_IS_NOT_FILL_ORDER_TAKER',
    MultipleMakersInSingleCancelBatchDisallowed = 'MULTIPLE_MAKERS_IN_SINGLE_CANCEL_BATCH_DISALLOWED',
    InsufficientRemainingFillAmount = 'INSUFFICIENT_REMAINING_FILL_AMOUNT',
    MultipleTakerTokensInFillUpToDisallowed = 'MULTIPLE_TAKER_TOKENS_IN_FILL_UP_TO_DISALLOWED',
    BatchOrdersMustHaveSameExchangeAddress = 'BATCH_ORDERS_MUST_HAVE_SAME_EXCHANGE_ADDRESS',
    BatchOrdersMustHaveAtLeastOneItem = 'BATCH_ORDERS_MUST_HAVE_AT_LEAST_ONE_ITEM',
}

export type ArtifactContractName = 'ZRX' | 'TokenTransferProxy' | 'TokenRegistry' | 'Token' | 'Exchange' | 'EtherToken';

export interface Artifact {
    contract_name: ArtifactContractName;
    abi: ContractAbi;
    networks: {
        [networkId: number]: {
            address: string;
        };
    };
}

export type DoneCallback = (err?: Error) => void;

export interface OrderRelevantState {
    makerBalance: BigNumber;
    makerProxyAllowance: BigNumber;
    makerFeeBalance: BigNumber;
    makerFeeProxyAllowance: BigNumber;
    filledTakerAssetAmount: BigNumber;
    remainingFillableMakerAssetAmount: BigNumber;
    remainingFillableTakerAssetAmount: BigNumber;
}

export interface OrderStateValid {
    isValid: true;
    orderHash: string;
    orderRelevantState: OrderRelevantState;
    transactionHash?: string;
}

export interface OrderStateInvalid {
    isValid: false;
    orderHash: string;
    error: ExchangeContractErrs;
    transactionHash?: string;
}

export type OrderState = OrderStateValid | OrderStateInvalid;

export interface Token {
    name: string;
    address: string;
    symbol: string;
    decimals: number;
}

export enum SignatureType {
    Illegal,
    Invalid,
    EIP712,
    EthSign,
    Wallet,
    Validator,
    PreSigned,
    NSignatureTypes,
}

export enum AssetProxyId {
    ERC20 = '0xf47261b0',
    ERC721 = '0x02571792',
}

export interface ERC20AssetData {
    assetProxyId: string;
    tokenAddress: string;
}

export interface ERC721AssetData {
    assetProxyId: string;
    tokenAddress: string;
    tokenId: BigNumber;
}

// TODO: DRY. These should be extracted from contract code.
export enum RevertReason {
    OrderUnfillable = 'ORDER_UNFILLABLE',
    InvalidMaker = 'INVALID_MAKER',
    InvalidTaker = 'INVALID_TAKER',
    InvalidSender = 'INVALID_SENDER',
    InvalidOrderSignature = 'INVALID_ORDER_SIGNATURE',
    InvalidTakerAmount = 'INVALID_TAKER_AMOUNT',
    DivisionByZero = 'DIVISION_BY_ZERO',
    RoundingError = 'ROUNDING_ERROR',
    InvalidSignature = 'INVALID_SIGNATURE',
    SignatureIllegal = 'SIGNATURE_ILLEGAL',
    SignatureUnsupported = 'SIGNATURE_UNSUPPORTED',
    TakerOverpay = 'TAKER_OVERPAY',
    OrderOverfill = 'ORDER_OVERFILL',
    InvalidFillPrice = 'INVALID_FILL_PRICE',
    InvalidNewOrderEpoch = 'INVALID_NEW_ORDER_EPOCH',
    CompleteFillFailed = 'COMPLETE_FILL_FAILED',
    NegativeSpreadRequired = 'NEGATIVE_SPREAD_REQUIRED',
    ReentrancyIllegal = 'REENTRANCY_ILLEGAL',
    InvalidTxHash = 'INVALID_TX_HASH',
    InvalidTxSignature = 'INVALID_TX_SIGNATURE',
    FailedExecution = 'FAILED_EXECUTION',
    AssetProxyAlreadyExists = 'ASSET_PROXY_ALREADY_EXISTS',
    LengthGreaterThan0Required = 'LENGTH_GREATER_THAN_0_REQUIRED',
    LengthGreaterThan131Required = 'LENGTH_GREATER_THAN_131_REQUIRED',
    Length0Required = 'LENGTH_0_REQUIRED',
    Length65Required = 'LENGTH_65_REQUIRED',
    InvalidAmount = 'INVALID_AMOUNT',
    TransferFailed = 'TRANSFER_FAILED',
    SenderNotAuthorized = 'SENDER_NOT_AUTHORIZED',
    TargetNotAuthorized = 'TARGET_NOT_AUTHORIZED',
    TargetAlreadyAuthorized = 'TARGET_ALREADY_AUTHORIZED',
    IndexOutOfBounds = 'INDEX_OUT_OF_BOUNDS',
    AuthorizedAddressMismatch = 'AUTHORIZED_ADDRESS_MISMATCH',
    OnlyContractOwner = 'ONLY_CONTRACT_OWNER',
    MakerNotWhitelisted = 'MAKER_NOT_WHITELISTED',
    TakerNotWhitelisted = 'TAKER_NOT_WHITELISTED',
    AssetProxyDoesNotExist = 'ASSET_PROXY_DOES_NOT_EXIST',
    LibBytesGreaterThanZeroLengthRequired = 'GREATER_THAN_ZERO_LENGTH_REQUIRED',
    LibBytesGreaterOrEqualTo4LengthRequired = 'GREATER_OR_EQUAL_TO_4_LENGTH_REQUIRED',
    LibBytesGreaterOrEqualTo20LengthRequired = 'GREATER_OR_EQUAL_TO_20_LENGTH_REQUIRED',
    LibBytesGreaterOrEqualTo32LengthRequired = 'GREATER_OR_EQUAL_TO_32_LENGTH_REQUIRED',
    LibBytesGreaterOrEqualToNestedBytesLengthRequired = 'GREATER_OR_EQUAL_TO_NESTED_BYTES_LENGTH_REQUIRED',
    LibBytesGreaterOrEqualToSourceBytesLengthRequired = 'GREATER_OR_EQUAL_TO_SOURCE_BYTES_LENGTH_REQUIRED',
    Erc20InsufficientBalance = 'ERC20_INSUFFICIENT_BALANCE',
    Erc20InsufficientAllowance = 'ERC20_INSUFFICIENT_ALLOWANCE',
    FeePercentageTooLarge = 'FEE_PERCENTAGE_TOO_LARGE',
    ValueGreaterThanZero = 'VALUE_GREATER_THAN_ZERO',
    InvalidMsgValue = 'INVALID_MSG_VALUE',
    InsufficientEthRemaining = 'INSUFFICIENT_ETH_REMAINING',
    Uint256Overflow = 'UINT256_OVERFLOW',
    Erc721ZeroToAddress = 'ERC721_ZERO_TO_ADDRESS',
    Erc721OwnerMismatch = 'ERC721_OWNER_MISMATCH',
    Erc721InvalidSpender = 'ERC721_INVALID_SPENDER',
    Erc721ZeroOwner = 'ERC721_ZERO_OWNER',
    Erc721InvalidSelector = 'ERC721_INVALID_SELECTOR',
    WalletError = 'WALLET_ERROR',
    ValidatorError = 'VALIDATOR_ERROR',
    InvalidFunctionSelector = 'INVALID_FUNCTION_SELECTOR',
    InvalidAssetProxy = 'INVALID_ASSET_PROXY',
    UnregisteredAssetProxy = 'UNREGISTERED_ASSET_PROXY',
    TxFullyConfirmed = 'TX_FULLY_CONFIRMED',
    TxNotFullyConfirmed = 'TX_NOT_FULLY_CONFIRMED',
    TimeLockIncomplete = 'TIME_LOCK_INCOMPLETE',
}

export enum StatusCodes {
    Success = 200,
    NotFound = 404,
    InternalError = 500,
    MethodNotAllowed = 405,
    GatewayTimeout = 504,
}

export interface ObjectMap<T> {
    [key: string]: T;
}

/**
 * baseAssetData: The address of assetData designated as the baseToken in the currency pair calculation of price
 * quoteAssetData: The address of assetData designated as the quoteToken in the currency pair calculation of price
 * limit: Maximum number of bids and asks in orderbook snapshot
 */
export interface OrdersChannelSubscriptionOpts {
    baseAssetData: string;
    quoteAssetData: string;
    limit: number;
}

export type OrdersChannelMessage = UpdateOrdersChannelMessage | UnknownOrdersChannelMessage;

export enum OrdersChannelMessageTypes {
    Update = 'update',
    Unknown = 'unknown',
}

export interface UpdateOrdersChannelMessage {
    type: OrdersChannelMessageTypes.Update;
    requestId: string;
    payload: APIOrder[];
}

export interface UnknownOrdersChannelMessage {
    type: OrdersChannelMessageTypes.Unknown;
    requestId: string;
    payload: undefined;
}

export enum WebsocketConnectionEventType {
    Close = 'close',
    Error = 'error',
    Message = 'message',
}

export enum WebsocketClientEventType {
    Connect = 'connect',
    ConnectFailed = 'connectFailed',
}

export type OrdersResponse = PaginatedCollection<APIOrder>;

export interface APIOrder {
    order: SignedOrder;
    metaData: object;
}

export interface AssetPairsRequestOpts {
    assetDataA?: string;
    assetDataB?: string;
}

export type AssetPairsResponse = PaginatedCollection<AssetPairsItem>;

export interface AssetPairsItem {
    assetDataA: Asset;
    assetDataB: Asset;
}

export interface Asset {
    assetData: string;
    minAmount: BigNumber;
    maxAmount: BigNumber;
    precision: number;
}

export interface OrdersRequestOpts {
    makerAssetProxyId?: string;
    takerAssetProxyId?: string;
    makerAssetAddress?: string;
    takerAssetAddress?: string;
    exchangeAddress?: string;
    senderAddress?: string;
    makerAssetData?: string;
    takerAssetData?: string;
    makerAddress?: string;
    takerAddress?: string;
    traderAddress?: string;
    feeRecipientAddress?: string;
}

export interface OrderbookRequest {
    baseAssetData: string;
    quoteAssetData: string;
}

export interface OrderbookResponse {
    bids: PaginatedCollection<APIOrder>;
    asks: PaginatedCollection<APIOrder>;
}

export interface PaginatedCollection<T> {
    total: number;
    page: number;
    perPage: number;
    records: T[];
}

export interface OrderConfigRequest {
    makerAddress: string;
    takerAddress: string;
    makerAssetAmount: BigNumber;
    takerAssetAmount: BigNumber;
    makerAssetData: string;
    takerAssetData: string;
    exchangeAddress: string;
    expirationTimeSeconds: BigNumber;
}

export interface OrderConfigResponse {
    makerFee: BigNumber;
    takerFee: BigNumber;
    feeRecipientAddress: string;
    senderAddress: string;
}

export type FeeRecipientsResponse = PaginatedCollection<string>;

export interface RequestOpts {
    networkId?: number;
}

export interface PagedRequestOpts {
    page?: number;
    perPage?: number;
}

export interface TypeDocType {
    type: TypeDocTypes;
    value: string;
    name: string;
    types: TypeDocType[];
    typeArguments?: TypeDocType[];
    declaration: TypeDocNode;
    elementType?: TypeDocType;
    indexSignature?: TypeDocNode;
    elements?: TupleElement[];
}

export interface TupleElement {
    type: string;
    name: string;
}

export interface TypeDocNode {
    id?: number;
    name?: string;
    kind?: string;
    defaultValue?: string;
    kindString?: string;
    type?: TypeDocType;
    fileName?: string;
    line?: number;
    comment?: TypeDocNode;
    text?: string;
    shortText?: string;
    returns?: string;
    declaration: TypeDocNode;
    flags?: TypeDocFlags;
    indexSignature?: TypeDocNode;
    signatures?: TypeDocNode[];
    parameters?: TypeDocNode[];
    typeParameter?: TypeDocNode[];
    sources?: TypeDocNode[];
    children?: TypeDocNode[];
    groups?: TypeDocGroup[];
}

export interface TypeDocFlags {
    isStatic?: boolean;
    isOptional?: boolean;
    isPublic?: boolean;
    isExported?: boolean;
}

export interface TypeDocGroup {
    title: string;
    children: number[];
}

export enum TypeDocTypes {
    Intrinsic = 'intrinsic',
    Reference = 'reference',
    Array = 'array',
    StringLiteral = 'stringLiteral',
    Reflection = 'reflection',
    Union = 'union',
    TypeParameter = 'typeParameter',
    Intersection = 'intersection',
    Tuple = 'tuple',
    Unknown = 'unknown',
}

export interface CustomTypeChild {
    name: string;
    type?: Type;
    defaultValue?: string;
}

export interface Event {
    name: string;
    eventArgs: EventArg[];
}

export interface EventArg {
    isIndexed: boolean;
    name: string;
    type: Type;
}

export interface Property {
    name: string;
    type: Type;
    source?: Source;
    comment?: string;
    callPath?: string;
}

export interface BaseMethod {
    isConstructor: boolean;
    name: string;
    returnComment?: string | undefined;
    callPath: string;
    parameters: Parameter[];
    returnType: Type;
    comment?: string;
}

export interface BaseFunction {
    name: string;
    returnComment?: string | undefined;
    parameters: Parameter[];
    returnType: Type;
    comment?: string;
}

export interface TypeDefinitionByName {
    [typeName: string]: CustomType;
}

export interface DocAgnosticFormat {
    [sectionName: string]: DocSection;
}

export interface DocSection {
    comment: string;
    constructors: Array<TypescriptMethod | SolidityMethod>;
    methods: Array<TypescriptMethod | SolidityMethod>;
    properties: Property[];
    types: CustomType[];
    functions: TypescriptFunction[];
    events?: Event[];
    externalExportToLink?: ExternalExportToLink;
}

export interface TypescriptMethod extends BaseMethod {
    source?: Source;
    isStatic?: boolean;
    typeParameter?: TypeParameter;
}

export interface TypescriptFunction extends BaseFunction {
    source?: Source;
    typeParameter?: TypeParameter;
    callPath: string;
}

export interface SolidityMethod extends BaseMethod {
    isConstant?: boolean;
    isPayable?: boolean;
    isFallback?: boolean;
}

export interface Source {
    fileName: string;
    line: number;
}

export interface Parameter {
    name: string;
    comment: string;
    isOptional: boolean;
    type: Type;
    defaultValue?: string;
}

export interface TypeParameter {
    name: string;
    type: Type;
}

export interface Type {
    name: string;
    typeDocType: TypeDocTypes;
    value?: string;
    isExportedClassReference?: boolean;
    typeArguments?: Type[];
    elementType?: ElementType;
    types?: Type[];
    method?: TypescriptMethod;
    indexSignature?: IndexSignature;
    externalLink?: string;
    tupleElements?: Type[];
}

export interface ElementType {
    name: string;
    typeDocType: TypeDocTypes;
}

export interface IndexSignature {
    keyName: string;
    keyType: Type;
    valueName: string;
}

export interface CustomType {
    name: string;
    kindString: string;
    type?: Type;
    method?: TypescriptMethod;
    indexSignature?: IndexSignature;
    defaultValue?: string;
    comment?: string;
    children?: CustomTypeChild[];
}
export interface GeneratedDocJson {
    version: string;
    metadata: Metadata;
    typedocJson: TypeDocNode;
}

export interface ExportNameToTypedocNames {
    [exportName: string]: string[];
}

export interface ExternalTypeToLink {
    [externalTypeName: string]: string;
}

export interface ExternalExportToLink {
    [externalExport: string]: string;
}

export interface Metadata {
    exportPathToTypedocNames: ExportNameToTypedocNames;
    exportPathOrder: string[];
    externalTypeToLink: ExternalTypeToLink;
    externalExportToLink: ExternalExportToLink;
}

<<<<<<< HEAD
export interface Stats {
    orderCount: number;
=======
export interface EIP712Parameter {
    name: string;
    type: string;
}

export interface EIP712Types {
    [key: string]: EIP712Parameter[];
}

export type EIP712ObjectValue = string | number | EIP712Object;

export interface EIP712Object {
    [key: string]: EIP712ObjectValue;
}

export interface EIP712TypedData {
    types: EIP712Types;
    domain: EIP712Object;
    message: EIP712Object;
    primaryType: string;
>>>>>>> a424c2ad
}<|MERGE_RESOLUTION|>--- conflicted
+++ resolved
@@ -599,10 +599,6 @@
     externalExportToLink: ExternalExportToLink;
 }
 
-<<<<<<< HEAD
-export interface Stats {
-    orderCount: number;
-=======
 export interface EIP712Parameter {
     name: string;
     type: string;
@@ -623,5 +619,8 @@
     domain: EIP712Object;
     message: EIP712Object;
     primaryType: string;
->>>>>>> a424c2ad
+}
+
+export interface Stats {
+    orderCount: number;
 }