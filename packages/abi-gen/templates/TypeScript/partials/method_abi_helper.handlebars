--- conflicted
+++ resolved
@@ -1,4 +1,4 @@
-{{!-- if ((NOT constant) AND (NOT debug)), to avoid repetition bbecause we use all 3 functions if (debug) --}}
+{{!-- if ((NOT constant) AND (NOT debug)), to avoid repetition bbecause we use all 4 functions if (debug) --}}
 {{^if constant~}}
 {{^if debug~}}
 /**
@@ -18,6 +18,14 @@
     const abiEncodedTransactionData = self._strictEncodeArguments('{{this.functionSignature}}', [{{> normalized_params inputs=inputs}}]);
     return abiEncodedTransactionData;
 },
+/**
+ * Returns the 4 byte function selector as a hex string.
+ */
+getSelector(): string {
+    const self = this as any as {{contractName}}Contract;
+    const abiEncoder = self._lookupAbiEncoder('{{this.functionSignature}}');
+    return abiEncoder.getSelector();
+}
 {{/if~}}
 {{/if~}}
 
@@ -67,7 +75,6 @@
     const abiDecodedReturnData = abiEncoder.strictDecodeReturnValue<{{> return_type outputs=outputs}}>(returnData);
     return abiDecodedReturnData;
 },
-<<<<<<< HEAD
 /**
  * Returns the 4 byte function selector as a hex string.
  */
@@ -76,6 +83,4 @@
     const abiEncoder = self._lookupAbiEncoder('{{this.functionSignature}}');
     return abiEncoder.getSelector();
 }
-=======
-{{/if}}
->>>>>>> 3fd29656
+{{/if}}