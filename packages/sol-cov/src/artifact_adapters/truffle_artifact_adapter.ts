--- conflicted
+++ resolved
@@ -17,18 +17,13 @@
 
 export class TruffleArtifactAdapter extends AbstractArtifactAdapter {
     private readonly _solcVersion: string;
-<<<<<<< HEAD
-    private readonly _sourcesPath: string;
+    private readonly _projectRoot: string;
     /**
      * Instantiates a TruffleArtifactAdapter
-     * @param artifactsPath Path to the truffle project's artifacts directory
+     * @param projectRoot Path to the truffle project's root directory
      * @param solcVersion Solidity version with which to compile all the contracts
      */
-    constructor(sourcesPath: string, solcVersion: string) {
-=======
-    private readonly _projectRoot: string;
     constructor(projectRoot: string, solcVersion: string) {
->>>>>>> fadd292e
         super();
         this._solcVersion = solcVersion;
         this._projectRoot = projectRoot;
