--- conflicted
+++ resolved
@@ -21,12 +21,6 @@
 import { generateAccountHeartbeater, generateBuyQuoteHeartbeater } from '../util/heartbeater_factory';
 import { providerStateFactory } from '../util/provider_state_factory';
 
-<<<<<<< HEAD
-setupRollbar();
-fonts.include();
-
-=======
->>>>>>> 68c15de8
 export type ZeroExInstantProviderProps = ZeroExInstantProviderRequiredProps &
     Partial<ZeroExInstantProviderOptionalProps>;
 
@@ -93,6 +87,7 @@
     }
     constructor(props: ZeroExInstantProviderProps) {
         super(props);
+        setupRollbar();
         fonts.include();
         const initialAppState = ZeroExInstantProvider._mergeDefaultStateWithProps(this.props);
         this._store = store.create(initialAppState);
