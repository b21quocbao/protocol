{
    "name": "@0x/dev-utils",
    "version": "2.3.0",
    "engines": {
        "node": ">=6.12"
    },
    "description": "0x dev TS utils",
    "main": "lib/src/index.js",
    "types": "lib/src/index.d.ts",
    "scripts": {
        "build": "tsc -b",
        "build:ci": "yarn build",
        "test": "yarn run_mocha",
        "rebuild_and_test": "run-s clean build test",
        "test:circleci": "yarn test:coverage",
        "run_mocha": "mocha --require source-map-support/register --require make-promises-safe lib/test/**/*_test.js --bail --exit",
        "test:coverage": "nyc npm run test --all && yarn coverage:report:lcov",
        "coverage:report:lcov": "nyc report --reporter=text-lcov > coverage/lcov.info",
        "clean": "shx rm -rf lib",
        "lint": "tslint --format stylish --project .",
        "fix": "tslint --format stylish --fix --project ."
    },
    "license": "Apache-2.0",
    "repository": {
        "type": "git",
        "url": "https://github.com/0xProject/0x-monorepo.git"
    },
    "bugs": {
        "url": "https://github.com/0xProject/0x-monorepo/issues"
    },
    "homepage": "https://github.com/0xProject/0x-monorepo/packages/dev-utils/README.md",
    "devDependencies": {
        "@0x/tslint-config": "^3.0.1",
        "@types/lodash": "4.14.104",
        "@types/mocha": "^5.2.7",
        "make-promises-safe": "^1.1.0",
        "mocha": "^6.2.0",
        "npm-run-all": "^4.1.2",
        "nyc": "^11.0.1",
        "shx": "^0.2.2",
        "tslint": "5.11.0",
        "typescript": "3.0.1"
    },
    "dependencies": {
        "@0x/subproviders": "^5.0.1",
        "@0x/types": "^2.4.1",
        "@0x/typescript-typings": "^4.2.4",
        "@0x/utils": "^4.5.0",
        "@0x/web3-wrapper": "^6.0.10",
        "@types/web3-provider-engine": "^14.0.0",
        "chai": "^4.0.1",
<<<<<<< HEAD
        "chai-as-promised": "^7.1.0",
        "chai-bignumber": "^3.0.0",
        "dirty-chai": "^2.0.1",
        "ethereum-types": "^2.1.3",
=======
        "ethereum-types": "^2.1.4",
>>>>>>> 0ae2d8ba
        "lodash": "^4.17.11"
    },
    "publishConfig": {
        "access": "public"
    }
}<|MERGE_RESOLUTION|>--- conflicted
+++ resolved
@@ -49,14 +49,10 @@
         "@0x/web3-wrapper": "^6.0.10",
         "@types/web3-provider-engine": "^14.0.0",
         "chai": "^4.0.1",
-<<<<<<< HEAD
         "chai-as-promised": "^7.1.0",
         "chai-bignumber": "^3.0.0",
         "dirty-chai": "^2.0.1",
-        "ethereum-types": "^2.1.3",
-=======
         "ethereum-types": "^2.1.4",
->>>>>>> 0ae2d8ba
         "lodash": "^4.17.11"
     },
     "publishConfig": {
