<!--
changelogUtils.file is auto-generated using the monorepo-scripts package. Don't edit directly.
Edit the package's CHANGELOG.json file only.
-->

CHANGELOG

<<<<<<< HEAD
=======
## v1.1.16 - _December 13, 2018_

    * Dependencies updated

>>>>>>> 6d45becc
## v1.1.15 - _December 11, 2018_

    * Fix bug where we were appending base path to absolute imports (e.g NPM imports) (#1311)

## v1.1.14 - _November 28, 2018_

    * Dependencies updated

## v1.1.13 - _November 21, 2018_

    * Dependencies updated

## v1.1.12 - _November 14, 2018_

    * Dependencies updated

## v1.1.11 - _November 13, 2018_

    * Dependencies updated

## v1.1.10 - _November 12, 2018_

    * Dependencies updated

## v1.1.9 - _November 9, 2018_

    * Dependencies updated

## v1.1.8 - _October 18, 2018_

    * Dependencies updated

## v1.1.7 - _October 4, 2018_

    * Dependencies updated

## v1.1.6 - _September 28, 2018_

    * Dependencies updated

## v1.1.5 - _September 25, 2018_

    * Dependencies updated

## v1.1.4 - _September 25, 2018_

    * Dependencies updated

## v1.1.3 - _September 21, 2018_

    * Dependencies updated

## v1.1.2 - _September 5, 2018_

    * Dependencies updated

## v1.1.1 - _August 27, 2018_

    * Dependencies updated

## v1.1.0 - _August 24, 2018_

    * Quicken compilation by sending multiple contracts to the same solcjs invocation, batching them together based on compiler version requirements. (#965)
    * Stop exporting types: `ContractArtifact`, `ContractNetworks` (#924)
    * Export types: `CompilerSettings`, `OutputField` (#924)

## v1.0.5 - _August 14, 2018_

    * Dependencies updated

## v1.0.4 - _July 26, 2018_

    * Dependencies updated

## v1.0.3 - _July 26, 2018_

    * Dependencies updated

## v1.0.2 - _July 26, 2018_

    * Dependencies updated

## v1.0.1 - _July 23, 2018_

    * Dependencies updated

## v1.0.0 - _July 19, 2018_

    * Dependencies updated

## v0.5.4 - _July 18, 2018_

    * Dependencies updated

## v0.5.3 - _July 9, 2018_

    * Dependencies updated

## v0.5.2 - _June 19, 2018_

    * Dependencies updated

## v0.5.1 - _May 22, 2018_

    * Make `opts` constructor parameter optional (#621)
    * Add schema validation for compiler configuration (#621)

## v0.5.0 - _May 22, 2018_

    * Properly export the executable binary (#588)
    * Add the ability to define a specific solidity version (#589)

## v0.4.3 - _May 4, 2018_

    * Dependencies updated

## v0.4.2 - _May 4, 2018_

    * Add support for solidity 0.4.23 (#545)

## v0.4.1 - _April 18, 2018_

    * Add support for solidity 0.4.22 (#531)

## v0.4.0 - _April 11, 2018_

    * Changed the config key `web3Provider` to `provider` to be consistent with other tools (#501)

## v0.3.5 - _April 2, 2018_

    * Don't try to write contract artifact if an error occured (#485)

## v0.3.4 - _April 2, 2018_

    * Create solc_bin directory if does not exist before attempting to compile (#491)

## v0.3.1 - _March 17, 2018_

    * Add TS types for `yargs`

## v0.3.0 - _March 17, 2018_

    * Add support for Solidity 0.4.20 and 0.4.21
    * Replace `jsonrpcPort` config with `jsonrpcUrl` (#426)
    * Replace `jsonrpc-port` CLI option with `jsonrpc-url` (#426)
    * Export the `Compiler` (#426)
    * Load solc from remote source instead of having it locally (#426)
    * Add `bytecode`, `runtime_bytecode`, `source_map`, `source_map_runtime` and `sources` fields to artifacts (#426)
    * Remove 0x-specific `migrate` command (#426)
    * Allow deployer to accept a provider instead of port and host. This makes it possible to run it with in-process ganache-core (#426)
    * Consolidate all `console.log` calls into `logUtils` in the `@0xproject/utils` package (#452)
    * Add `#!/usr/bin/env node` pragma above `cli.ts` script to fix command-line error.

## v0.2.0 - _March 3, 2018_

    * Check dependencies when determining if contracts should be recompiled (#408)
    * Improve an error message for when deployer is supplied with an incorrect number of constructor arguments (#419)

## v0.1.0 - _February 15, 2018_

    * Add the ability to pass in specific contracts to compile in CLI (#400)

## v0.0.8 - _February 8, 2018_

    * Fix publishing issue where .npmignore was not properly excluding undesired content (#389)<|MERGE_RESOLUTION|>--- conflicted
+++ resolved
@@ -5,13 +5,10 @@
 
 CHANGELOG
 
-<<<<<<< HEAD
-=======
 ## v1.1.16 - _December 13, 2018_
 
     * Dependencies updated
 
->>>>>>> 6d45becc
 ## v1.1.15 - _December 11, 2018_
 
     * Fix bug where we were appending base path to absolute imports (e.g NPM imports) (#1311)
