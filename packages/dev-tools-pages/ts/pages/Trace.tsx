--- conflicted
+++ resolved
@@ -3,12 +3,7 @@
 
 import context from 'ts/context/trace';
 import Base from 'ts/components/Base';
-<<<<<<< HEAD
-import Container from 'ts/components/Container';
-import Main from 'ts/components/Main';
-=======
 import Content from 'ts/components/Content';
->>>>>>> 50eee9a6
 import ContentBlock from 'ts/components/ContentBlock';
 import { Tabs, TabBlock } from 'ts/components/Tabs';
 import Code from 'ts/components/Code';
