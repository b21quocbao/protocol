import * as React from 'react';
import styled from 'styled-components';
<<<<<<< HEAD
=======
import { colors } from '../variables';

import { Tabs as ReactTabs, Tab, TabList, TabPanel } from 'react-tabs'
>>>>>>> 50eee9a6

import { colors } from 'ts/variables';
import { Tabs as ReactTabs, Tab, TabList, TabPanel } from 'react-tabs';
import Breakout from './Breakout';
import { withContext, Props } from './withContext';

const StyledTabList = styled(TabList)`
    text-transform: uppercase;
    list-style: none;
    margin: 0;
    padding: 0;
    overflow: hidden;
`;

const StyledTab = styled(Tab)`
    height: 2.5rem;
    padding-left: 1rem;
    padding-right: 1rem;
    display: flex;
    justify-content: space-around;
    align-items: center;
    float: left;
    &:not(:first-of-type) {
        margin-left: 0.25rem;
    }
    &:focus,
    &:hover {
        color: red;
        outline: 0;
    }
`;

const Root =
    styled.div <
    { primaryColor: string } >
    `
  ${StyledTab} {
    background-color: ${props => props.primaryColor};
  }
  ${StyledTab}[aria-selected="true"] {
    background-color: ${colors.gray};
<<<<<<< HEAD
  }
=======
  } 
>>>>>>> 50eee9a6
`;

interface TabsProps extends Props {
    children: React.ReactNode;
}

function Tabs(props: TabsProps) {
    return (
        <Breakout>
            <Root primaryColor={props.colors.secondary}>
                <ReactTabs>
                    <StyledTabList>
                        {React.Children.map(props.children, child => {
                            const { props } = React.cloneElement(child as React.ReactElement<any>);
                            return <StyledTab>{props.title}</StyledTab>;
                        })}
                    </StyledTabList>

                    {React.Children.map(props.children, child => <TabPanel>{child}</TabPanel>)}
                </ReactTabs>
            </Root>
        </Breakout>
    );
}

interface TabBlockProps {
    title: string;
    children: React.ReactNode;
}

function TabBlock(props: TabBlockProps) {
    return <React.Fragment>{props.children}</React.Fragment>;
}

const ContextTabs = withContext(Tabs);

export { ContextTabs as Tabs, TabBlock };<|MERGE_RESOLUTION|>--- conflicted
+++ resolved
@@ -1,12 +1,5 @@
 import * as React from 'react';
 import styled from 'styled-components';
-<<<<<<< HEAD
-=======
-import { colors } from '../variables';
-
-import { Tabs as ReactTabs, Tab, TabList, TabPanel } from 'react-tabs'
->>>>>>> 50eee9a6
-
 import { colors } from 'ts/variables';
 import { Tabs as ReactTabs, Tab, TabList, TabPanel } from 'react-tabs';
 import Breakout from './Breakout';
@@ -47,11 +40,7 @@
   }
   ${StyledTab}[aria-selected="true"] {
     background-color: ${colors.gray};
-<<<<<<< HEAD
-  }
-=======
   } 
->>>>>>> 50eee9a6
 `;
 
 interface TabsProps extends Props {
