--- conflicted
+++ resolved
@@ -5,19 +5,11 @@
 import * as chai from 'chai';
 import * as Web3 from 'web3';
 
-<<<<<<< HEAD
 import { DummyERC20TokenContract } from '../src/contract_wrappers/generated/dummy_e_r_c20_token';
+import { artifacts } from '../src/utils/artifacts';
+import { chaiSetup } from '../src/utils/chai_setup';
 import { constants } from '../src/utils/constants';
-import { ContractName } from '../src/utils/types';
-=======
-import { DummyTokenContract } from '../src/contract_wrappers/generated/dummy_token';
-import { artifacts } from '../util/artifacts';
-import { constants } from '../util/constants';
-import { ContractName } from '../util/types';
->>>>>>> 6aed4fb1
-
-import { chaiSetup } from './utils/chai_setup';
-import { provider, txDefaults, web3Wrapper } from './utils/web3_wrapper';
+import { provider, txDefaults, web3Wrapper } from '../src/utils/web3_wrapper';
 
 chaiSetup.configure();
 const expect = chai.expect;
@@ -38,15 +30,8 @@
         const accounts = await web3Wrapper.getAvailableAddressesAsync();
         owner = accounts[0];
         spender = accounts[1];
-<<<<<<< HEAD
-        const tokenInstance = await deployer.deployAsync(
-            ContractName.DummyERC20Token,
-            constants.DUMMY_ERC20_TOKEN_ARGS,
-        );
-        token = new DummyERC20TokenContract(tokenInstance.abi, tokenInstance.address, provider);
-=======
-        token = await DummyTokenContract.deployFrom0xArtifactAsync(
-            artifacts.DummyToken,
+        token = await DummyERC20TokenContract.deployFrom0xArtifactAsync(
+            artifacts.DummyERC20Token,
             provider,
             txDefaults,
             constants.DUMMY_TOKEN_NAME,
@@ -54,7 +39,6 @@
             constants.DUMMY_TOKEN_DECIMALS,
             constants.DUMMY_TOKEN_TOTAL_SUPPLY,
         );
->>>>>>> 6aed4fb1
         await token.mint.sendTransactionAsync(MAX_MINT_VALUE, { from: owner });
         tokenAddress = token.address;
     });
