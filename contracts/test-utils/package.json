--- conflicted
+++ resolved
@@ -34,11 +34,8 @@
     },
     "homepage": "https://github.com/0xProject/0x-monorepo/contracts/test-utils/README.md",
     "devDependencies": {
-<<<<<<< HEAD
-=======
         "@types/mocha": "^5.2.7",
         "mocha": "^6.2.0",
->>>>>>> 0ae2d8ba
         "npm-run-all": "^4.1.2",
         "shx": "^0.2.2",
         "tslint": "5.11.0",
