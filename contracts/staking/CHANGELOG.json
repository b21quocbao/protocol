[
    {
<<<<<<< HEAD
        "version": "2.1.0",
        "changes": [
            {
                "note": "Added onchain governance functionality and contracts"
            }
        ],
        "timestamp": 1607958094
=======
        "timestamp": 1608692071,
        "version": "2.0.28",
        "changes": [
            {
                "note": "Dependencies updated"
            }
        ]
    },
    {
        "timestamp": 1608245516,
        "version": "2.0.27",
        "changes": [
            {
                "note": "Dependencies updated"
            }
        ]
    },
    {
        "timestamp": 1608105788,
        "version": "2.0.26",
        "changes": [
            {
                "note": "Dependencies updated"
            }
        ]
>>>>>>> d3ca1fe9
    },
    {
        "timestamp": 1607485227,
        "version": "2.0.25",
        "changes": [
            {
                "note": "Dependencies updated"
            }
        ]
    },
    {
        "timestamp": 1607381756,
        "version": "2.0.24",
        "changes": [
            {
                "note": "Dependencies updated"
            }
        ]
    },
    {
        "timestamp": 1606961263,
        "version": "2.0.23",
        "changes": [
            {
                "note": "Dependencies updated"
            }
        ]
    },
    {
        "timestamp": 1605763885,
        "version": "2.0.22",
        "changes": [
            {
                "note": "Dependencies updated"
            }
        ]
    },
    {
        "timestamp": 1605302002,
        "version": "2.0.21",
        "changes": [
            {
                "note": "Dependencies updated"
            }
        ]
    },
    {
        "timestamp": 1604385937,
        "version": "2.0.20",
        "changes": [
            {
                "note": "Dependencies updated"
            }
        ]
    },
    {
        "timestamp": 1604376968,
        "version": "2.0.19",
        "changes": [
            {
                "note": "Dependencies updated"
            }
        ]
    },
    {
        "timestamp": 1604355662,
        "version": "2.0.18",
        "changes": [
            {
                "note": "Dependencies updated"
            }
        ]
    },
    {
        "timestamp": 1603851023,
        "version": "2.0.17",
        "changes": [
            {
                "note": "Dependencies updated"
            }
        ]
    },
    {
        "timestamp": 1603833198,
        "version": "2.0.16",
        "changes": [
            {
                "note": "Dependencies updated"
            }
        ]
    },
    {
        "timestamp": 1603265572,
        "version": "2.0.15",
        "changes": [
            {
                "note": "Dependencies updated"
            }
        ]
    },
    {
        "timestamp": 1594788383,
        "version": "2.0.14",
        "changes": [
            {
                "note": "Dependencies updated"
            }
        ]
    },
    {
        "timestamp": 1592969527,
        "version": "2.0.13",
        "changes": [
            {
                "note": "Dependencies updated"
            }
        ]
    },
    {
        "timestamp": 1583220306,
        "version": "2.0.12",
        "changes": [
            {
                "note": "Dependencies updated"
            }
        ]
    },
    {
        "timestamp": 1582837861,
        "version": "2.0.11",
        "changes": [
            {
                "note": "Dependencies updated"
            }
        ]
    },
    {
        "timestamp": 1582677073,
        "version": "2.0.10",
        "changes": [
            {
                "note": "Dependencies updated"
            }
        ]
    },
    {
        "timestamp": 1582623685,
        "version": "2.0.9",
        "changes": [
            {
                "note": "Dependencies updated"
            }
        ]
    },
    {
        "timestamp": 1581748629,
        "version": "2.0.8",
        "changes": [
            {
                "note": "Dependencies updated"
            }
        ]
    },
    {
        "version": "2.0.7",
        "changes": [
            {
                "note": "Fix revert for `LibFixedMath.mul(x, 0)`.",
                "pr": 2462
            },
            {
                "note": "Fix broken tests.",
                "pr": 2462
            }
        ],
        "timestamp": 1581204851
    },
    {
        "timestamp": 1580988106,
        "version": "2.0.6",
        "changes": [
            {
                "note": "Dependencies updated"
            }
        ]
    },
    {
        "timestamp": 1580811564,
        "version": "2.0.5",
        "changes": [
            {
                "note": "Dependencies updated"
            }
        ]
    },
    {
        "timestamp": 1579682890,
        "version": "2.0.4",
        "changes": [
            {
                "note": "Dependencies updated"
            }
        ]
    },
    {
        "timestamp": 1578272714,
        "version": "2.0.3",
        "changes": [
            {
                "note": "Dependencies updated"
            }
        ]
    },
    {
        "timestamp": 1576540892,
        "version": "2.0.2",
        "changes": [
            {
                "note": "Dependencies updated"
            }
        ]
    },
    {
        "timestamp": 1575931811,
        "version": "2.0.1",
        "changes": [
            {
                "note": "Dependencies updated"
            }
        ]
    },
    {
        "version": "2.0.0",
        "changes": [
            {
                "note": "Drastically reduced bundle size by adding .npmignore, only exporting specific artifacts/wrappers/utils",
                "pr": 2330
            },
            {
                "note": "Introduce new exports FixedMathRevertErrors and StakingRevertErrors",
                "pr": 2321
            },
            {
                "note": "Removed handshake when adding maker to pool.",
                "pr": 2250
            },
            {
                "note": "Removed upper limit on number of makers in a pool.",
                "pr": 2250
            },
            {
                "note": "Removed operator permissions from makers.",
                "pr": 2250
            },
            {
                "note": "Pool Id starts at 1 and increases by 1.",
                "pr": 2250
            },
            {
                "note": "Add more overflow safeguards to `LibFixedMath`",
                "pr": 2255
            },
            {
                "note": "Refactored finalization state.",
                "pr": 2276
            },
            {
                "note": "Removed protocol fee != 0 assertion.",
                "pr": 2278
            },
            {
                "note": "Call `StakingProxy.assertValidStorageParams()` in `MixinParams.setParams()`",
                "pr": 2279
            },
            {
                "note": "The fallback function in `StakingProxy` reverts if there is no staking contract attached",
                "pr": 2310
            },
            {
                "note": "Fix overflow w/ `LibFixedMath._mul(-1, -2*255)",
                "pr": 2311
            },
            {
                "note": "Unit tests for MixinScheduler",
                "pr": 2314
            },
            {
                "note": "Unit tests for MixinCumulativeRewards",
                "pr": 2316
            },
            {
                "note": "Created package",
                "pr": 1821
            },
            {
                "note": "First implementation",
                "pr": 1910
            },
            {
                "note": "Replace `LibFeeMath` with `LibFixedMath`.",
                "pr": 2109
            },
            {
                "note": "Use a more precise cobb-douglas implementation.",
                "pr": 2109
            },
            {
                "note": "Change the way operator stake is computed.",
                "pr": 2109
            },
            {
                "note": "Denominate pool operator shares in parts-per-million.",
                "pr": 2109
            },
            {
                "note": "New stake management mechanics. Delay before delegation. Nixed shadow rewards.",
                "pr": 2118
            },
            {
                "note": "Tests for new stake management mechanics.",
                "pr": 2126
            },
            {
                "note": "Add `init()` pattern to contracts.",
                "pr": 2131
            },
            {
                "note": "Replace `MixinDeploymentConstants` with `MixinParams`.",
                "pr": 2131
            },
            {
                "note": "Reference counting for cumulative rewards.",
                "pr": 2154
            },
            {
                "note": "Refactored Staking Reward Vault. Moved pool management logic into staking contract.",
                "pr": 2156
            },
            {
                "note": "Removed MixinStakingPoolRewardVault.sol",
                "pr": 2156
            },
            {
                "note": "Refactored out `_cobbDouglas()` into its own library",
                "pr": 2179
            },
            {
                "note": "Introduce multi-block finalization.",
                "pr": 2155
            },
            {
                "note": "Removed reference counting for cumulative rewards.",
                "pr": 2188
            },
            {
                "note": "Removed explicit dependency on epoch+1 when delegating.",
                "pr": 2188
            }
        ],
        "timestamp": 1575296764
    },
    {
        "version": "1.1.0-beta.4",
        "changes": [
            {
                "note": "Dependencies updated"
            }
        ],
        "timestamp": 1575290197
    },
    {
        "version": "1.1.0-beta.3",
        "changes": [
            {
                "note": "Dependencies updated"
            }
        ],
        "timestamp": 1574238768
    },
    {
        "version": "1.1.0-beta.2",
        "changes": [
            {
                "note": "Drastically reduced bundle size by adding .npmignore, only exporting specific artifacts/wrappers/utils",
                "pr": 2330
            },
            {
                "note": "Introduce new exports FixedMathRevertErrors and StakingRevertErrors",
                "pr": 2321
            }
        ],
        "timestamp": 1574030254
    },
    {
        "version": "1.1.0-beta.1",
        "changes": [
            {
                "note": "Removed handshake when adding maker to pool.",
                "pr": 2250
            },
            {
                "note": "Removed upper limit on number of makers in a pool.",
                "pr": 2250
            },
            {
                "note": "Removed operator permissions from makers.",
                "pr": 2250
            },
            {
                "note": "Pool Id starts at 1 and increases by 1.",
                "pr": 2250
            },
            {
                "note": "Add more overflow safeguards to `LibFixedMath`",
                "pr": 2255
            },
            {
                "note": "Refactored finalization state.",
                "pr": 2276
            },
            {
                "note": "Removed protocol fee != 0 assertion.",
                "pr": 2278
            },
            {
                "note": "Call `StakingProxy.assertValidStorageParams()` in `MixinParams.setParams()`",
                "pr": 2279
            },
            {
                "note": "The fallback function in `StakingProxy` reverts if there is no staking contract attached",
                "pr": 2310
            },
            {
                "note": "Fix overflow w/ `LibFixedMath._mul(-1, -2*255)",
                "pr": 2311
            },
            {
                "note": "Unit tests for MixinScheduler",
                "pr": 2314
            },
            {
                "note": "Unit tests for MixinCumulativeRewards",
                "pr": 2316
            }
        ],
        "timestamp": 1573159180
    },
    {
        "version": "1.1.0-beta.0",
        "changes": [
            {
                "note": "Created package",
                "pr": 1821
            },
            {
                "note": "First implementation",
                "pr": 1910
            },
            {
                "note": "Replace `LibFeeMath` with `LibFixedMath`.",
                "pr": 2109
            },
            {
                "note": "Use a more precise cobb-douglas implementation.",
                "pr": 2109
            },
            {
                "note": "Change the way operator stake is computed.",
                "pr": 2109
            },
            {
                "note": "Denominate pool operator shares in parts-per-million.",
                "pr": 2109
            },
            {
                "note": "New stake management mechanics. Delay before delegation. Nixed shadow rewards.",
                "pr": 2118
            },
            {
                "note": "Tests for new stake management mechanics.",
                "pr": 2126
            },
            {
                "note": "Add `init()` pattern to contracts.",
                "pr": 2131
            },
            {
                "note": "Replace `MixinDeploymentConstants` with `MixinParams`.",
                "pr": 2131
            },
            {
                "note": "Reference counting for cumulative rewards.",
                "pr": 2154
            },
            {
                "note": "Refactored Staking Reward Vault. Moved pool management logic into staking contract.",
                "pr": 2156
            },
            {
                "note": "Removed MixinStakingPoolRewardVault.sol",
                "pr": 2156
            },
            {
                "note": "Refactored out `_cobbDouglas()` into its own library",
                "pr": 2179
            },
            {
                "note": "Introduce multi-block finalization.",
                "pr": 2155
            },
            {
                "note": "Removed reference counting for cumulative rewards.",
                "pr": 2188
            },
            {
                "note": "Removed explicit dependency on epoch+1 when delegating.",
                "pr": 2188
            }
        ],
        "timestamp": 1570135330
    }
]<|MERGE_RESOLUTION|>--- conflicted
+++ resolved
@@ -1,6 +1,5 @@
 [
     {
-<<<<<<< HEAD
         "version": "2.1.0",
         "changes": [
             {
@@ -8,7 +7,8 @@
             }
         ],
         "timestamp": 1607958094
-=======
+    },
+    {
         "timestamp": 1608692071,
         "version": "2.0.28",
         "changes": [
@@ -34,7 +34,6 @@
                 "note": "Dependencies updated"
             }
         ]
->>>>>>> d3ca1fe9
     },
     {
         "timestamp": 1607485227,
